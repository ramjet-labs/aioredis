import asyncio
import time
import math
import pytest
import sys

from unittest import mock

<<<<<<< HEAD
from ._testutil import (
    RedisTest, run_until_complete, REDIS_VERSION, cluster_test,
    no_cluster_test
)
=======
>>>>>>> 89c33bae
from aioredis import ReplyError


async def add(redis, key, value):
    ok = await redis.connection.execute('set', key, value)
    assert ok == b'OK'


@pytest.mark.run_loop
async def test_delete(redis):
    await add(redis, 'my-key', 123)
    await add(redis, 'other-key', 123)

<<<<<<< HEAD
    @run_until_complete
    def test_delete(self):
        yield from self.add('{key:delete}:1', 123)
        yield from self.add('{key:delete}:2', 123)

        res = yield from self.redis.delete(
            '{key:delete}:1', '{key:delete}:non-existent')
        self.assertEqual(res, 1)

        res = yield from self.redis.delete('{key:delete}:2', '{key:delete}:2')
        self.assertEqual(res, 1)
=======
    res = await redis.delete('my-key', 'non-existent-key')
    assert res == 1

    res = await redis.delete('other-key', 'other-key')
    assert res == 1

    with pytest.raises(TypeError):
        await redis.delete(None)
>>>>>>> 89c33bae

    with pytest.raises(TypeError):
        await redis.delete('my-key', 'my-key', None)

<<<<<<< HEAD
        with self.assertRaises(TypeError):
            yield from self.redis.delete('key', 'key', None)
=======
>>>>>>> 89c33bae

@pytest.mark.run_loop
async def test_dump(redis):
    await add(redis, 'my-key', 123)

    data = await redis.dump('my-key')
    assert data == mock.ANY
    assert isinstance(data, (bytes, bytearray))
    assert len(data) > 0

    data = await redis.dump('non-existent-key')
    assert data is None

    with pytest.raises(TypeError):
        await redis.dump(None)


@pytest.mark.run_loop
async def test_exists(redis, server):
    await add(redis, 'my-key', 123)

    res = await redis.exists('my-key')
    assert isinstance(res, int)
    assert res == 1

    res = await redis.exists('non-existent-key')
    assert isinstance(res, int)
    assert res == 0

    with pytest.raises(TypeError):
        await redis.exists(None)
    if server.version < (3, 0, 3):
        with pytest.raises(ReplyError):
            await redis.exists('key-1', 'key-2')


<<<<<<< HEAD
        res = yield from self.execute('TTL', 'my-key')
        self.assertGreaterEqual(res, 10)
=======
@pytest.redis_version(
    3, 0, 3, reason='Multi-key EXISTS available since redis>=2.8.0')
@pytest.mark.run_loop
async def test_exists_multiple(redis):
    await add(redis, 'my-key', 123)
>>>>>>> 89c33bae

    res = await redis.exists('my-key', 'other-key')
    assert isinstance(res, int)
    assert res == 1

    res = await redis.exists('my-key', 'my-key')
    assert isinstance(res, int)
    assert res == 2

<<<<<<< HEAD
        yield from self.add('my-key', 1)
        res = yield from self.redis.expire('my-key', 10.0)
        self.assertIs(res, True)
        res = yield from self.execute('TTL', 'my-key')
        self.assertGreaterEqual(res, 10)
=======
    res = await redis.exists('foo', 'bar')
    assert isinstance(res, int)
    assert res == 0
>>>>>>> 89c33bae


@pytest.mark.run_loop
async def test_expire(redis):
    await add(redis, 'my-key', 132)

    res = await redis.expire('my-key', 10)
    assert res is True

    res = await redis.connection.execute('TTL', 'my-key')
    assert res >= 10

    await redis.expire('my-key', -1)
    res = await redis.exists('my-key')
    assert not res

    res = await redis.expire('other-key', 1000)
    assert res is False

<<<<<<< HEAD
    @run_until_complete
    def test_expireat(self):
        yield from self.add('my-key', 123)
        now = math.ceil(time.time())

        res = yield from self.redis.expireat('my-key', now + 10)
        self.assertIs(res, True)

        res = yield from self.execute('TTL', 'my-key')
        self.assertGreaterEqual(res, 10)

        res = yield from self.redis.expireat('my-key', -1)
        self.assertIs(res, True)

        res = yield from self.redis.exists('my-key')
        self.assertIs(res, False)

        yield from self.add('my-key', 123)

        res = yield from self.redis.expireat('my-key', 0)
        self.assertIs(res, True)

        res = yield from self.redis.exists('my-key')
        self.assertIs(res, False)

        yield from self.add('my-key', 123)
        res = yield from self.redis.expireat('my-key', time.time() + 10)
        self.assertIs(res, True)

        res = yield from self.execute('TTL', 'my-key')
        self.assertGreaterEqual(res, 10)

        yield from self.add('my-key', 123)
        with self.assertRaises(TypeError):
            yield from self.redis.expireat(None, 123)
        with self.assertRaises(TypeError):
            yield from self.redis.expireat('my-key', 'timestamp')

    @run_until_complete
    def test_keys(self):
        res = yield from self.redis.keys('*pattern*')
        self.assertEqual(res, [])

        yield from self.flushall()
        res = yield from self.redis.keys('*')
        self.assertEqual(res, [])

        yield from self.add('my-key-1', 1)
        yield from self.add('my-key-ab', 1)

        res = yield from self.redis.keys('my-key-?')
        self.assertEqual(res, [b'my-key-1'])
        res = yield from self.redis.keys('my-key-*')
        self.assertEqual(sorted(res), [b'my-key-1', b'my-key-ab'])

        # test with encoding param
        res = yield from self.redis.keys('my-key-*', encoding='utf-8')
        self.assertEqual(sorted(res), ['my-key-1', 'my-key-ab'])

        with self.assertRaises(TypeError):
            yield from self.redis.keys(None)

    @no_cluster_test('Not supported on cluster')
    @run_until_complete
    @unittest.skipUnless(os.environ.get('TRAVIS'),
                         "Configured to run on travis")
    def test_migrate(self):
        yield from self.add('my-key', 123)

        conn2 = yield from self.create_redis(('localhost', 6380), db=2,
                                             loop=self.loop)
        yield from conn2.delete('my-key')
        self.assertTrue((yield from self.redis.exists('my-key')))
        self.assertFalse((yield from conn2.exists('my-key')))

        ok = yield from self.redis.migrate('localhost', 6380, 'my-key',
                                           2, 1000)
        self.assertTrue(ok)
        self.assertFalse((yield from self.redis.exists('my-key')))
        self.assertTrue((yield from conn2.exists('my-key')))

        with self.assertRaisesRegex(TypeError, "host .* str"):
            yield from self.redis.migrate(None, 1234, 'key', 1, 23)
        with self.assertRaisesRegex(TypeError, "args .* None"):
            yield from self.redis.migrate('host', '1234',  None, 1, 123)
        with self.assertRaisesRegex(TypeError, "dest_db .* int"):
            yield from self.redis.migrate('host', 123, 'key', 1.0, 123)
        with self.assertRaisesRegex(TypeError, "timeout .* int"):
            yield from self.redis.migrate('host', '1234', 'key', 2, None)
        with self.assertRaisesRegex(ValueError, "Got empty host"):
            yield from self.redis.migrate('', '123', 'key', 1, 123)
        with self.assertRaisesRegex(ValueError, "dest_db .* greater equal 0"):
            yield from self.redis.migrate('host', 6379, 'key', -1, 1000)
        with self.assertRaisesRegex(ValueError, "timeout .* greater equal 0"):
            yield from self.redis.migrate('host', 6379, 'key', 1, -1000)

    @no_cluster_test('Move is not available on cluster')
    @run_until_complete
    def test_move(self):
        yield from self.flushall()
        yield from self.add('my-key', 123)

        self.assertEqual(self.redis.db, 0)
        res = yield from self.redis.move('my-key', 1)
        self.assertIs(res, True)

        with self.assertRaises(TypeError):
            yield from self.redis.move(None, 1)
        with self.assertRaises(TypeError):
            yield from self.redis.move('my-key', None)
        with self.assertRaises(ValueError):
            yield from self.redis.move('my-key', -1)
        with self.assertRaises(TypeError):
            yield from self.redis.move('my-key', 'not db')

    @run_until_complete
    def test_object_refcount(self):
        yield from self.flushall()
        yield from self.add('foo', 'bar')

        res = yield from self.redis.object_refcount('foo')
        self.assertEqual(res, 1)
        res = yield from self.redis.object_refcount('non-existent-key')
        self.assertIsNone(res)

        with self.assertRaises(TypeError):
            yield from self.redis.object_refcount(None)

    @run_until_complete
    def test_object_encoding(self):
        yield from self.flushall()
        yield from self.add('foo', 'bar')

        res = yield from self.redis.object_encoding('foo')
        if REDIS_VERSION < (3, 0, 0):
            self.assertEqual(res, b'raw')
        else:
            self.assertEqual(res, b'embstr')
        res = yield from self.redis.incr('key')
        self.assertEqual(res, 1)
        res = yield from self.redis.object_encoding('key')
        self.assertEqual(res, b'int')
        res = yield from self.redis.object_encoding('non-existent-key')
        self.assertIsNone(res)

        with self.assertRaises(TypeError):
            yield from self.redis.object_encoding(None)

    @run_until_complete
    def test_object_idletime(self):
        yield from self.flushall()
        yield from self.add('foo', 'bar')

        res = yield from self.redis.object_idletime('foo')
        self.assertEqual(res, 0)

        if REDIS_VERSION < (2, 8, 0):
            # Redis at least 2.6.x requires more time to sleep to incr idletime
            yield from asyncio.sleep(10, loop=self.loop)
        else:
            yield from asyncio.sleep(1, loop=self.loop)

        res = yield from self.redis.object_idletime('foo')
        self.assertGreaterEqual(res, 1)

        res = yield from self.redis.object_idletime('non-existent-key')
        self.assertIsNone(res)

        with self.assertRaises(TypeError):
            yield from self.redis.object_idletime(None)

    @run_until_complete
    def test_persist(self):
        yield from self.add('my-key', 123)
        res = yield from self.redis.expire('my-key', 10)
        self.assertTrue(res)

        res = yield from self.redis.persist('my-key')
        self.assertIs(res, True)

        res = yield from self.execute('TTL', 'my-key')
        self.assertEqual(res, -1)

        with self.assertRaises(TypeError):
            yield from self.redis.persist(None)

    @run_until_complete
    def test_pexpire(self):
        yield from self.add('my-key', 123)
        res = yield from self.redis.pexpire('my-key', 100)
        self.assertIs(res, True)

        res = yield from self.execute('TTL', 'my-key')
        self.assertEqual(res, 0)
        res = yield from self.execute('PTTL', 'my-key')
        self.assertGreater(res, 0)

        yield from self.add('my-key', 123)
        res = yield from self.redis.pexpire('my-key', 1)
        self.assertTrue(res)

        yield from asyncio.sleep(.002, loop=self.loop)

        res = yield from self.redis.exists('my-key')
        self.assertFalse(res)

        with self.assertRaises(TypeError):
            yield from self.redis.pexpire(None, 0)
        with self.assertRaises(TypeError):
            yield from self.redis.pexpire('my-key', 1.0)

    @run_until_complete
    def test_pexpireat(self):
        yield from self.add('my-key', 123)
        now = math.ceil(time.time() * 1000)
        res = yield from self.redis.pexpireat('my-key', now + 100)
        self.assertTrue(res)

        res = yield from self.redis.ttl('my-key')
        self.assertAlmostEqual(res, 0)
        res = yield from self.redis.pttl('my-key')
        self.assertAlmostEqual(res, 100, -2)

        with self.assertRaises(TypeError):
            yield from self.redis.pexpireat(None, 1234)
        with self.assertRaises(TypeError):
            yield from self.redis.pexpireat('key', 'timestamp')
        with self.assertRaises(TypeError):
            yield from self.redis.pexpireat('key', 1000.0)

    @run_until_complete
    def test_pttl(self):
        yield from self.add('key', 'val')
        res = yield from self.redis.pttl('key')
        self.assertEqual(res, -1)
        res = yield from self.redis.pttl('non-existent-key')
        if REDIS_VERSION < (2, 8, 0):
            self.assertEqual(res, -1)
        else:
            self.assertEqual(res, -2)

        yield from self.redis.pexpire('key', 500)
        res = yield from self.redis.pttl('key')
        self.assertAlmostEqual(res, 500, -2)

        with self.assertRaises(TypeError):
            yield from self.redis.pttl(None)

    @no_cluster_test('Would return random key from each node.')
    @run_until_complete
    def test_randomkey(self):
        yield from self.flushall()
        yield from self.add('key:1', 123)
        yield from self.add('key:2', 123)
        yield from self.add('key:3', 123)

        res = yield from self.redis.randomkey()
        self.assertIn(res, [b'key:1', b'key:2', b'key:3'])

        # test with encoding param
        res = yield from self.redis.randomkey(encoding='utf-8')
        self.assertIn(res, ['key:1', 'key:2', 'key:3'])

        yield from self.redis.connection.execute('flushdb')
        res = yield from self.redis.randomkey()
        self.assertIsNone(res)

    @run_until_complete
    def test_rename(self):
        yield from self.add('{key:rename}:1', 'bar')
        yield from self.redis.delete('{key:rename}:2')

        res = yield from self.redis.rename('{key:rename}:1', '{key:rename}:2')
        self.assertTrue(res)

        with self.assertRaisesRegex(ReplyError, 'ERR no such key'):
            yield from self.redis.rename('{key:rename}:1', '{key:rename}:2')
        with self.assertRaises(TypeError):
            yield from self.redis.rename(None, 'key')
        with self.assertRaises(TypeError):
            yield from self.redis.rename('key', None)
        with self.assertRaises(ValueError):
            yield from self.redis.rename('key', 'key')

        if REDIS_VERSION < (3, 2):
            with self.assertRaisesRegex(ReplyError, '.* objects are the same'):
                yield from self.redis.rename('key', b'key')

    @run_until_complete
    def test_renamenx(self):
        yield from self.redis.delete('{key:renamenx}:1', '{key:renamenx}:2')
        yield from self.add('{key:renamenx}:1', 123)

        res = yield from self.redis.renamenx(
            '{key:renamenx}:1', '{key:renamenx}:2')
        self.assertTrue(res)
        yield from self.add('{key:renamenx}:1', 123)
        res = yield from self.redis.renamenx(
            '{key:renamenx}:1', '{key:renamenx}:2')
        self.assertFalse(res)

        with self.assertRaisesRegex(ReplyError, 'ERR no such key'):
            yield from self.redis.renamenx(
                '{key:renamenx}:non-existing', '{key:renamenx}:1')
        with self.assertRaises(TypeError):
            yield from self.redis.renamenx(None, 'key')
        with self.assertRaises(TypeError):
            yield from self.redis.renamenx('key', None)
        with self.assertRaises(ValueError):
            yield from self.redis.renamenx('key', 'key')

        if REDIS_VERSION < (3, 2):
            with self.assertRaisesRegex(ReplyError, '.* objects are the same'):
                yield from self.redis.renamenx('key', b'key')

    @run_until_complete
    def test_restore(self):
        pass

    @no_cluster_test('Scan command behaves differently on cluster')
    @unittest.skipIf(REDIS_VERSION < (2, 8, 0),
                     'SCAN is available since redis>=2.8.0')
    @run_until_complete
    def test_scan(self):
        for i in range(1, 11):
            foo_or_bar = 'bar' if i % 3 else 'foo'
            key = 'key:scan:{}:{}'.format(foo_or_bar, i).encode('utf-8')
            yield from self.add(key, i)

        cursor, values = yield from self.redis.scan()
        # values should be *>=* just in case some other tests left
        # test keys
        self.assertGreaterEqual(len(values), 10)

        cursor, test_values = b'0', []
        while cursor:
            cursor, values = yield from self.redis.scan(
                cursor=cursor, match=b'key:scan:foo*')
            test_values.extend(values)
        self.assertEqual(len(test_values), 3)

        cursor, test_values = b'0', []
        while cursor:
            cursor, values = yield from self.redis.scan(
                cursor=cursor, match=b'key:scan:bar:*')
            test_values.extend(values)
        self.assertEqual(len(test_values), 7)

        # SCAN family functions do not guarantee that the number of
        # elements returned per call are in a given range. So here
        # just dummy test, that *count* argument does not break something
        cursor = b'0'
        test_values = []
        while cursor:
            cursor, values = yield from self.redis.scan(cursor=cursor,
                                                        match=b'key:scan:*',
                                                        count=2)

            test_values.extend(values)
        self.assertEqual(len(test_values), 10)

    @cluster_test('Scan command behaves differently on cluster')
    @unittest.skipIf(REDIS_VERSION < (2, 8, 0),
                     'SCAN is available since redis>=2.8.0')
    @run_until_complete
    def test_scan_cluster(self):
        yield from self.flushall()

        for i in range(1, 11):
            foo_or_bar = 'bar' if i % 3 else 'foo'
            key = 'key:scan:{}:{}'.format(foo_or_bar, i)
            yield from self.add(key, i)

        values_per_node = yield from self.redis.scan()
        values_per_node = set(frozenset(values) for values in values_per_node)
        expected = {
            frozenset([b'key:scan:bar:4', b'key:scan:foo:6',
                       b'key:scan:bar:8']),
            frozenset([b'key:scan:bar:1', b'key:scan:bar:2',
                       b'key:scan:foo:3', b'key:scan:bar:5']),
            frozenset([b'key:scan:bar:7', b'key:scan:foo:9',
                       b'key:scan:bar:10'])
        }
        self.assertEqual(values_per_node, expected)

    def _make_list(self, key, items):
        yield from self.redis.delete(key)
        for i in items:
            yield from self.redis.rpush(key, i)

    @run_until_complete
    def test_sort(self):
        yield from self._make_list('a', '4231')
        res = yield from self.redis.sort('a')
        self.assertEqual(res, [b'1', b'2', b'3', b'4'])

        res = yield from self.redis.sort('a', offset=2, count=2)
        self.assertEqual(res, [b'3', b'4'])

        res = yield from self.redis.sort('a', asc=b'DESC')
        self.assertEqual(res, [b'4', b'3', b'2', b'1'])

        yield from self._make_list('a', 'dbca')
        res = yield from self.redis.sort(
            'a', asc=b'DESC', alpha=True, offset=2, count=2
        )
        self.assertEqual(res, [b'b', b'a'])

    @no_cluster_test('BY option not supported on cluster')
    @run_until_complete
    def test_sort_by(self):
        yield from self.redis.set('key:1', 10)
        yield from self.redis.set('key:2', 4)
        yield from self.redis.set('key:3', 7)
        yield from self._make_list('a', '321')

        res = yield from self.redis.sort('a', by='key:*')
        self.assertEqual(res, [b'2', b'3', b'1'])

        res = yield from self.redis.sort('a', by='nosort')
        self.assertEqual(res, [b'3', b'2', b'1'])

        res = yield from self.redis.sort('a', by='key:*', store='sorted_a')
        self.assertEqual(res, 3)
        res = yield from self.redis.lrange('sorted_a', 0, -1)
        self.assertEqual(res, [b'2', b'3', b'1'])

        yield from self.redis.set('value:1', 20)
        yield from self.redis.set('value:2', 30)
        yield from self.redis.set('value:3', 40)
        res = yield from self.redis.sort('a', 'value:*', by='key:*')
        self.assertEqual(res, [b'30', b'40', b'20'])

        yield from self.redis.hset('data_1', 'weight', 30)
        yield from self.redis.hset('data_2', 'weight', 20)
        yield from self.redis.hset('data_3', 'weight', 10)
        yield from self.redis.hset('hash_1', 'field', 20)
        yield from self.redis.hset('hash_2', 'field', 30)
        yield from self.redis.hset('hash_3', 'field', 10)
        res = yield from self.redis.sort(
            'a', 'hash_*->field', by='data_*->weight'
        )
        self.assertEqual(res, [b'10', b'30', b'20'])

    @run_until_complete
    def test_ttl(self):
        yield from self.add('key', 'val')
        res = yield from self.redis.ttl('key')
        self.assertEqual(res, -1)
        res = yield from self.redis.ttl('non-existent-key')
        if REDIS_VERSION < (2, 8, 0):
            self.assertEqual(res, -1)
        else:
            self.assertEqual(res, -2)

        yield from self.redis.expire('key', 10)
        res = yield from self.redis.ttl('key')
        self.assertGreaterEqual(res, 9)

        with self.assertRaises(TypeError):
            yield from self.redis.ttl(None)

    @run_until_complete
    def test_type(self):
        yield from self.add('key', 'val')
        res = yield from self.redis.type('key')
        self.assertEqual(res, b'string')

        yield from self.redis.delete('key')
        yield from self.redis.incr('key')
        res = yield from self.redis.type('key')
        self.assertEqual(res, b'string')

        yield from self.redis.delete('key')
        yield from self.redis.sadd('key', 'val')
        res = yield from self.redis.type('key')
        self.assertEqual(res, b'set')

        res = yield from self.redis.type('non-existent-key')
        self.assertEqual(res, b'none')

        with self.assertRaises(TypeError):
            yield from self.redis.type(None)

    @no_cluster_test('iscan not yet implemented on cluster')
    @unittest.skipUnless(PY_35,
                         'Python 3.5+ required')
    @unittest.skipIf(REDIS_VERSION < (2, 8, 0),
                     'SCAN is available since redis>=2.8.0')
    @run_until_complete
    def test_iscan(self):
        full = set()
        foo = set()
        bar = set()
        for i in range(1, 11):
            is_bar = i % 3
            foo_or_bar = 'bar' if is_bar else 'foo'
            key = 'key:scan:{}:{}'.format(foo_or_bar, i).encode('utf-8')
            full.add(key)
            if is_bar:
                bar.add(key)
            else:
                foo.add(key)
            yield from self.add(key, i)

        s1 = dedent('''\
        async def coro(cmd):
            lst = []
            async for i in cmd:
                lst.append(i)
            return lst
        ''')

        lcl = {}
        exec(s1, globals(), lcl)

        coro = lcl['coro']

        ret = yield from coro(self.redis.iscan())

        self.assertGreaterEqual(len(ret), 10)

        ret = yield from coro(self.redis.iscan(match='key:scan:*'))
        self.assertEqual(10, len(ret), ret)
        self.assertEqual(set(ret), full)

        ret = yield from coro(self.redis.iscan(match='key:scan:foo*'))
        self.assertEqual(set(ret), foo)

        ret = yield from coro(self.redis.iscan(match='key:scan:bar*'))
        self.assertEqual(set(ret), bar)

        # SCAN family functions do not guarantee that the number of
        # elements returned per call are in a given range. So here
        # just dummy test, that *count* argument does not break something

        ret = yield from coro(self.redis.iscan(match='key:scan:*', count=2))
        self.assertEqual(10, len(ret), ret)
        self.assertEqual(set(ret), full)
=======
    await add(redis, 'my-key', 1)
    res = await redis.expire('my-key', 10.0)
    assert res is True
    res = await redis.connection.execute('TTL', 'my-key')
    assert res >= 10

    with pytest.raises(TypeError):
        await redis.expire(None, 123)
    with pytest.raises(TypeError):
        await redis.expire('my-key', 'timeout')


@pytest.mark.run_loop
async def test_expireat(redis):
    await add(redis, 'my-key', 123)
    now = math.ceil(time.time())

    fut1 = redis.expireat('my-key', now + 10)
    fut2 = redis.connection.execute('TTL', 'my-key')
    assert (await fut1) is True
    assert (await fut2) >= 10

    now = time.time()
    fut1 = redis.expireat('my-key', now + 10)
    fut2 = redis.connection.execute('TTL', 'my-key')
    assert (await fut1) is True
    assert (await fut2) >= 10

    res = await redis.expireat('my-key', -1)
    assert res is True

    res = await redis.exists('my-key')
    assert not res

    await add(redis, 'my-key', 123)

    res = await redis.expireat('my-key', 0)
    assert res is True

    res = await redis.exists('my-key')
    assert not res

    await add(redis, 'my-key', 123)
    with pytest.raises(TypeError):
        await redis.expireat(None, 123)
    with pytest.raises(TypeError):
        await redis.expireat('my-key', 'timestamp')


@pytest.mark.run_loop
async def test_keys(redis):
    res = await redis.keys('*pattern*')
    assert res == []

    await redis.connection.execute('FLUSHDB')
    res = await redis.keys('*')
    assert res == []

    await add(redis, 'my-key-1', 1)
    await add(redis, 'my-key-ab', 1)

    res = await redis.keys('my-key-?')
    assert res == [b'my-key-1']
    res = await redis.keys('my-key-*')
    assert sorted(res) == [b'my-key-1', b'my-key-ab']

    # test with encoding param
    res = await redis.keys('my-key-*', encoding='utf-8')
    assert sorted(res) == ['my-key-1', 'my-key-ab']

    with pytest.raises(TypeError):
        await redis.keys(None)


@pytest.mark.run_loop
async def test_migrate(create_redis, loop, server, serverB):
    redisA = await create_redis(server.tcp_address)
    redisB = await create_redis(serverB.tcp_address, db=2)

    await add(redisA, 'my-key', 123)

    await redisB.delete('my-key')
    assert (await redisA.exists('my-key'))
    assert not (await redisB.exists('my-key'))

    ok = await redisA.migrate(
        'localhost', serverB.tcp_address.port, 'my-key', 2, 1000)
    assert ok is True
    assert not (await redisA.exists('my-key'))
    assert (await redisB.exists('my-key'))

    with pytest.raises(TypeError, match="host .* str"):
        await redisA.migrate(None, 1234, 'key', 1, 23)
    with pytest.raises(TypeError, match="args .* None"):
        await redisA.migrate('host', '1234',  None, 1, 123)
    with pytest.raises(TypeError, match="dest_db .* int"):
        await redisA.migrate('host', 123, 'key', 1.0, 123)
    with pytest.raises(TypeError, match="timeout .* int"):
        await redisA.migrate('host', '1234', 'key', 2, None)
    with pytest.raises(ValueError, match="Got empty host"):
        await redisA.migrate('', '123', 'key', 1, 123)
    with pytest.raises(ValueError, match="dest_db .* greater equal 0"):
        await redisA.migrate('host', 6379, 'key', -1, 1000)
    with pytest.raises(ValueError, match="timeout .* greater equal 0"):
        await redisA.migrate('host', 6379, 'key', 1, -1000)


@pytest.redis_version(
    3, 0, 0, reason="Copy/Replace flags available since Redis 3.0")
@pytest.mark.run_loop
async def test_migrate_copy_replace(create_redis, loop, server, serverB):
    redisA = await create_redis(server.tcp_address)
    redisB = await create_redis(serverB.tcp_address, db=0)

    await add(redisA, 'my-key', 123)
    await redisB.delete('my-key')

    ok = await redisA.migrate(
        'localhost', serverB.tcp_address.port, 'my-key', 0, 1000, copy=True)
    assert ok is True
    assert (await redisA.get('my-key')) == b'123'
    assert (await redisB.get('my-key')) == b'123'

    assert (await redisA.set('my-key', 'val'))
    ok = await redisA.migrate(
        'localhost', serverB.tcp_address.port, 'my-key', 2, 1000, replace=True)
    assert (await redisA.get('my-key')) is None
    assert (await redisB.get('my-key'))


@pytest.redis_version(
    3, 0, 6, reason="MIGRATE…KEYS available since Redis 3.0.6")
@pytest.mark.skipif(
    sys.platform == 'win32', reason="Seems to be unavailable in win32 build")
@pytest.mark.run_loop
async def test_migrate_keys(create_redis, loop, server, serverB):
    redisA = await create_redis(server.tcp_address)
    redisB = await create_redis(serverB.tcp_address, db=0)

    await add(redisA, 'key1', 123)
    await add(redisA, 'key2', 123)
    await add(redisA, 'key3', 123)
    await redisB.delete('key1', 'key2', 'key3')

    ok = await redisA.migrate_keys(
        'localhost', serverB.tcp_address.port,
        ('key1', 'key2', 'key3', 'non-existing-key'),
        dest_db=0, timeout=1000)
    assert ok is True

    assert (await redisB.get('key1')) == b'123'
    assert (await redisB.get('key2')) == b'123'
    assert (await redisB.get('key3')) == b'123'
    assert (await redisA.get('key1')) is None
    assert (await redisA.get('key2')) is None
    assert (await redisA.get('key3')) is None

    ok = await redisA.migrate_keys(
        'localhost', serverB.tcp_address.port, ('key1', 'key2', 'key3'),
        dest_db=0, timeout=1000)
    assert not ok
    ok = await redisB.migrate_keys(
        'localhost', server.tcp_address.port, ('key1', 'key2', 'key3'),
        dest_db=0, timeout=1000,
        copy=True)
    assert ok
    assert (await redisB.get('key1')) == b'123'
    assert (await redisB.get('key2')) == b'123'
    assert (await redisB.get('key3')) == b'123'
    assert (await redisA.get('key1')) == b'123'
    assert (await redisA.get('key2')) == b'123'
    assert (await redisA.get('key3')) == b'123'

    assert (await redisA.set('key1', 'val'))
    assert (await redisA.set('key2', 'val'))
    assert (await redisA.set('key3', 'val'))
    ok = await redisA.migrate_keys(
        'localhost', serverB.tcp_address.port,
        ('key1', 'key2', 'key3', 'non-existing-key'),
        dest_db=0, timeout=1000, replace=True)
    assert ok is True

    assert (await redisB.get('key1')) == b'val'
    assert (await redisB.get('key2')) == b'val'
    assert (await redisB.get('key3')) == b'val'
    assert (await redisA.get('key1')) is None
    assert (await redisA.get('key2')) is None
    assert (await redisA.get('key3')) is None


@pytest.mark.run_loop
async def test_migrate__exceptions(redis, loop, server, unused_port):
    await add(redis, 'my-key', 123)

    assert (await redis.exists('my-key'))

    with pytest.raises(ReplyError, match="IOERR .* timeout .*"):
        assert not (await redis.migrate(
            'localhost', unused_port(),
            'my-key', dest_db=30, timeout=10))


@pytest.redis_version(
    3, 0, 6, reason="MIGRATE…KEYS available since Redis 3.0.6")
@pytest.mark.skipif(
    sys.platform == 'win32', reason="Seems to be unavailable in win32 build")
@pytest.mark.run_loop
async def test_migrate_keys__errors(redis):
    with pytest.raises(TypeError, match="host .* str"):
        await redis.migrate_keys(None, 1234, 'key', 1, 23)
    with pytest.raises(TypeError, match="keys .* list or tuple"):
        await redis.migrate_keys('host', '1234',  None, 1, 123)
    with pytest.raises(TypeError, match="dest_db .* int"):
        await redis.migrate_keys('host', 123, ('key',), 1.0, 123)
    with pytest.raises(TypeError, match="timeout .* int"):
        await redis.migrate_keys('host', '1234', ('key',), 2, None)
    with pytest.raises(ValueError, match="Got empty host"):
        await redis.migrate_keys('', '123', ('key',), 1, 123)
    with pytest.raises(ValueError, match="dest_db .* greater equal 0"):
        await redis.migrate_keys('host', 6379, ('key',), -1, 1000)
    with pytest.raises(ValueError, match="timeout .* greater equal 0"):
        await redis.migrate_keys('host', 6379, ('key',), 1, -1000)
    with pytest.raises(ValueError, match="keys .* empty"):
        await redis.migrate_keys('host', '1234', (), 2, 123)


@pytest.mark.run_loop
async def test_move(redis):
    await add(redis, 'my-key', 123)

    assert redis.db == 0
    res = await redis.move('my-key', 1)
    assert res is True

    with pytest.raises(TypeError):
        await redis.move(None, 1)
    with pytest.raises(TypeError):
        await redis.move('my-key', None)
    with pytest.raises(ValueError):
        await redis.move('my-key', -1)
    with pytest.raises(TypeError):
        await redis.move('my-key', 'not db')


@pytest.mark.run_loop
async def test_object_refcount(redis):
    await add(redis, 'foo', 'bar')

    res = await redis.object_refcount('foo')
    assert res == 1
    res = await redis.object_refcount('non-existent-key')
    assert res is None

    with pytest.raises(TypeError):
        await redis.object_refcount(None)


@pytest.mark.run_loop
async def test_object_encoding(redis, server):
    await add(redis, 'foo', 'bar')

    res = await redis.object_encoding('foo')

    if server.version < (3, 0, 0):
        assert res == b'raw'
    else:
        assert res == b'embstr'

    res = await redis.incr('key')
    assert res == 1
    res = await redis.object_encoding('key')
    assert res == b'int'
    res = await redis.object_encoding('non-existent-key')
    assert res is None

    with pytest.raises(TypeError):
        await redis.object_encoding(None)


@pytest.mark.run_loop(timeout=20)
async def test_object_idletime(redis, loop, server):
    await add(redis, 'foo', 'bar')

    res = await redis.object_idletime('foo')
    # NOTE: sometimes travis-ci is too slow
    assert res >= 0

    res = 0
    while not res:
        res = await redis.object_idletime('foo')
        await asyncio.sleep(.5, loop=loop)
    assert res >= 1

    res = await redis.object_idletime('non-existent-key')
    assert res is None

    with pytest.raises(TypeError):
        await redis.object_idletime(None)


@pytest.mark.run_loop
async def test_persist(redis):
    await add(redis, 'my-key', 123)
    res = await redis.expire('my-key', 10)
    assert res is True

    res = await redis.persist('my-key')
    assert res is True

    res = await redis.connection.execute('TTL', 'my-key')
    assert res == -1

    with pytest.raises(TypeError):
        await redis.persist(None)


@pytest.mark.run_loop
async def test_pexpire(redis, loop):
    await add(redis, 'my-key', 123)
    res = await redis.pexpire('my-key', 100)
    assert res is True

    res = await redis.connection.execute('TTL', 'my-key')
    assert res == 0
    res = await redis.connection.execute('PTTL', 'my-key')
    assert res > 0

    await add(redis, 'my-key', 123)
    res = await redis.pexpire('my-key', 1)
    assert res is True

    # XXX: tests now looks strange to me.
    await asyncio.sleep(.2, loop=loop)

    res = await redis.exists('my-key')
    assert not res

    with pytest.raises(TypeError):
        await redis.pexpire(None, 0)
    with pytest.raises(TypeError):
        await redis.pexpire('my-key', 1.0)


@pytest.mark.run_loop
async def test_pexpireat(redis):
    await add(redis, 'my-key', 123)
    now = math.ceil((await redis.time()) * 1000)
    fut1 = redis.pexpireat('my-key', now + 2000)
    fut2 = redis.ttl('my-key')
    fut3 = redis.pttl('my-key')
    assert (await fut1) is True
    assert (await fut2) == 2
    pytest.assert_almost_equal((await fut3), 2000, -3)

    with pytest.raises(TypeError):
        await redis.pexpireat(None, 1234)
    with pytest.raises(TypeError):
        await redis.pexpireat('key', 'timestamp')
    with pytest.raises(TypeError):
        await redis.pexpireat('key', 1000.0)


@pytest.mark.run_loop
async def test_pttl(redis, server):
    await add(redis, 'key', 'val')
    res = await redis.pttl('key')
    assert res == -1
    res = await redis.pttl('non-existent-key')
    if server.version < (2, 8, 0):
        assert res == -1
    else:
        assert res == -2

    await redis.pexpire('key', 500)
    res = await redis.pttl('key')
    pytest.assert_almost_equal(res, 500, -2)

    with pytest.raises(TypeError):
        await redis.pttl(None)


@pytest.mark.run_loop
async def test_randomkey(redis):
    await add(redis, 'key:1', 123)
    await add(redis, 'key:2', 123)
    await add(redis, 'key:3', 123)

    res = await redis.randomkey()
    assert res in [b'key:1', b'key:2', b'key:3']

    # test with encoding param
    res = await redis.randomkey(encoding='utf-8')
    assert res in ['key:1', 'key:2', 'key:3']

    await redis.connection.execute('flushdb')
    res = await redis.randomkey()
    assert res is None


@pytest.mark.run_loop
async def test_rename(redis, server):
    await add(redis, 'foo', 'bar')
    await redis.delete('bar')

    res = await redis.rename('foo', 'bar')
    assert res is True

    with pytest.raises(ReplyError, match='ERR no such key'):
        await redis.rename('foo', 'bar')
    with pytest.raises(TypeError):
        await redis.rename(None, 'bar')
    with pytest.raises(TypeError):
        await redis.rename('foo', None)
    with pytest.raises(ValueError):
        await redis.rename('foo', 'foo')

    if server.version < (3, 2):
        with pytest.raises(ReplyError, match='.* objects are the same'):
            await redis.rename('bar', b'bar')


@pytest.mark.run_loop
async def test_renamenx(redis, server):
    await redis.delete('foo', 'bar')
    await add(redis, 'foo', 123)

    res = await redis.renamenx('foo', 'bar')
    assert res is True

    await add(redis, 'foo', 123)
    res = await redis.renamenx('foo', 'bar')
    assert res is False

    with pytest.raises(ReplyError, match='ERR no such key'):
        await redis.renamenx('baz', 'foo')
    with pytest.raises(TypeError):
        await redis.renamenx(None, 'foo')
    with pytest.raises(TypeError):
        await redis.renamenx('foo', None)
    with pytest.raises(ValueError):
        await redis.renamenx('foo', 'foo')

    if server.version < (3, 2):
        with pytest.raises(ReplyError, match='.* objects are the same'):
            await redis.renamenx('foo', b'foo')


@pytest.mark.run_loop
async def test_restore(redis):
    ok = await redis.set('key', 'value')
    assert ok
    dump = await redis.dump('key')
    assert dump is not None
    ok = await redis.delete('key')
    assert ok
    assert b'OK' == (await redis.restore('key', 0, dump))
    assert (await redis.get('key')) == b'value'


@pytest.redis_version(2, 8, 0, reason='SCAN is available since redis>=2.8.0')
@pytest.mark.run_loop
async def test_scan(redis):
    for i in range(1, 11):
        foo_or_bar = 'bar' if i % 3 else 'foo'
        key = 'key:scan:{}:{}'.format(foo_or_bar, i).encode('utf-8')
        await add(redis, key, i)

    cursor, values = await redis.scan()
    # values should be *>=* just in case some other tests left
    # test keys
    assert len(values) >= 10

    cursor, test_values = b'0', []
    while cursor:
        cursor, values = await redis.scan(
            cursor=cursor, match=b'key:scan:foo*')
        test_values.extend(values)
    assert len(test_values) == 3

    cursor, test_values = b'0', []
    while cursor:
        cursor, values = await redis.scan(
            cursor=cursor, match=b'key:scan:bar:*')
        test_values.extend(values)
    assert len(test_values) == 7

    # SCAN family functions do not guarantee that the number of
    # elements returned per call are in a given range. So here
    # just dummy test, that *count* argument does not break something
    cursor = b'0'
    test_values = []
    while cursor:
        cursor, values = await redis.scan(cursor=cursor,
                                          match=b'key:scan:*',
                                          count=2)

        test_values.extend(values)
    assert len(test_values) == 10


@pytest.mark.run_loop
async def test_sort(redis):
    async def _make_list(key, items):
        await redis.delete(key)
        for i in items:
            await redis.rpush(key, i)

    await _make_list('a', '4231')
    res = await redis.sort('a')
    assert res == [b'1', b'2', b'3', b'4']

    res = await redis.sort('a', offset=2, count=2)
    assert res == [b'3', b'4']

    res = await redis.sort('a', asc=b'DESC')
    assert res == [b'4', b'3', b'2', b'1']

    await _make_list('a', 'dbca')
    res = await redis.sort(
        'a', asc=b'DESC', alpha=True, offset=2, count=2
    )
    assert res == [b'b', b'a']

    await redis.set('key:1', 10)
    await redis.set('key:2', 4)
    await redis.set('key:3', 7)
    await _make_list('a', '321')

    res = await redis.sort('a', by='key:*')
    assert res == [b'2', b'3', b'1']

    res = await redis.sort('a', by='nosort')
    assert res == [b'3', b'2', b'1']

    res = await redis.sort('a', by='key:*', store='sorted_a')
    assert res == 3
    res = await redis.lrange('sorted_a', 0, -1)
    assert res == [b'2', b'3', b'1']

    await redis.set('value:1', 20)
    await redis.set('value:2', 30)
    await redis.set('value:3', 40)
    res = await redis.sort('a', 'value:*', by='key:*')
    assert res == [b'30', b'40', b'20']

    await redis.hset('data_1', 'weight', 30)
    await redis.hset('data_2', 'weight', 20)
    await redis.hset('data_3', 'weight', 10)
    await redis.hset('hash_1', 'field', 20)
    await redis.hset('hash_2', 'field', 30)
    await redis.hset('hash_3', 'field', 10)
    res = await redis.sort(
        'a', 'hash_*->field', by='data_*->weight'
    )
    assert res == [b'10', b'30', b'20']


@pytest.mark.run_loop
async def test_ttl(redis, server):
    await add(redis, 'key', 'val')
    res = await redis.ttl('key')
    assert res == -1
    res = await redis.ttl('non-existent-key')
    if server.version < (2, 8, 0):
        assert res == -1
    else:
        assert res == -2

    await redis.expire('key', 10)
    res = await redis.ttl('key')
    assert res >= 9

    with pytest.raises(TypeError):
        await redis.ttl(None)


@pytest.mark.run_loop
async def test_type(redis):
    await add(redis, 'key', 'val')
    res = await redis.type('key')
    assert res == b'string'

    await redis.delete('key')
    await redis.incr('key')
    res = await redis.type('key')
    assert res == b'string'

    await redis.delete('key')
    await redis.sadd('key', 'val')
    res = await redis.type('key')
    assert res == b'set'

    res = await redis.type('non-existent-key')
    assert res == b'none'

    with pytest.raises(TypeError):
        await redis.type(None)


@pytest.redis_version(2, 8, 0, reason='SCAN is available since redis>=2.8.0')
@pytest.mark.run_loop
async def test_iscan(redis):
    full = set()
    foo = set()
    bar = set()
    for i in range(1, 11):
        is_bar = i % 3
        foo_or_bar = 'bar' if is_bar else 'foo'
        key = 'key:scan:{}:{}'.format(foo_or_bar, i).encode('utf-8')
        full.add(key)
        if is_bar:
            bar.add(key)
        else:
            foo.add(key)
        assert await redis.set(key, i) is True

    async def coro(cmd):
        lst = []
        async for i in cmd:
            lst.append(i)
        return lst

    ret = await coro(redis.iscan())
    assert len(ret) >= 10

    ret = await coro(redis.iscan(match='key:scan:*'))
    assert 10 == len(ret)
    assert set(ret) == full

    ret = await coro(redis.iscan(match='key:scan:foo*'))
    assert set(ret) == foo

    ret = await coro(redis.iscan(match='key:scan:bar*'))
    assert set(ret) == bar

    # SCAN family functions do not guarantee that the number of
    # elements returned per call are in a given range. So here
    # just dummy test, that *count* argument does not break something

    ret = await coro(redis.iscan(match='key:scan:*', count=2))
    assert 10 == len(ret)
    assert set(ret) == full
>>>>>>> 89c33bae
<|MERGE_RESOLUTION|>--- conflicted
+++ resolved
@@ -6,13 +6,6 @@
 
 from unittest import mock
 
-<<<<<<< HEAD
-from ._testutil import (
-    RedisTest, run_until_complete, REDIS_VERSION, cluster_test,
-    no_cluster_test
-)
-=======
->>>>>>> 89c33bae
 from aioredis import ReplyError
 
 
@@ -26,19 +19,6 @@
     await add(redis, 'my-key', 123)
     await add(redis, 'other-key', 123)
 
-<<<<<<< HEAD
-    @run_until_complete
-    def test_delete(self):
-        yield from self.add('{key:delete}:1', 123)
-        yield from self.add('{key:delete}:2', 123)
-
-        res = yield from self.redis.delete(
-            '{key:delete}:1', '{key:delete}:non-existent')
-        self.assertEqual(res, 1)
-
-        res = yield from self.redis.delete('{key:delete}:2', '{key:delete}:2')
-        self.assertEqual(res, 1)
-=======
     res = await redis.delete('my-key', 'non-existent-key')
     assert res == 1
 
@@ -47,16 +27,10 @@
 
     with pytest.raises(TypeError):
         await redis.delete(None)
->>>>>>> 89c33bae
 
     with pytest.raises(TypeError):
         await redis.delete('my-key', 'my-key', None)
 
-<<<<<<< HEAD
-        with self.assertRaises(TypeError):
-            yield from self.redis.delete('key', 'key', None)
-=======
->>>>>>> 89c33bae
 
 @pytest.mark.run_loop
 async def test_dump(redis):
@@ -93,16 +67,11 @@
             await redis.exists('key-1', 'key-2')
 
 
-<<<<<<< HEAD
-        res = yield from self.execute('TTL', 'my-key')
-        self.assertGreaterEqual(res, 10)
-=======
 @pytest.redis_version(
     3, 0, 3, reason='Multi-key EXISTS available since redis>=2.8.0')
 @pytest.mark.run_loop
 async def test_exists_multiple(redis):
     await add(redis, 'my-key', 123)
->>>>>>> 89c33bae
 
     res = await redis.exists('my-key', 'other-key')
     assert isinstance(res, int)
@@ -112,17 +81,9 @@
     assert isinstance(res, int)
     assert res == 2
 
-<<<<<<< HEAD
-        yield from self.add('my-key', 1)
-        res = yield from self.redis.expire('my-key', 10.0)
-        self.assertIs(res, True)
-        res = yield from self.execute('TTL', 'my-key')
-        self.assertGreaterEqual(res, 10)
-=======
     res = await redis.exists('foo', 'bar')
     assert isinstance(res, int)
     assert res == 0
->>>>>>> 89c33bae
 
 
 @pytest.mark.run_loop
@@ -142,547 +103,6 @@
     res = await redis.expire('other-key', 1000)
     assert res is False
 
-<<<<<<< HEAD
-    @run_until_complete
-    def test_expireat(self):
-        yield from self.add('my-key', 123)
-        now = math.ceil(time.time())
-
-        res = yield from self.redis.expireat('my-key', now + 10)
-        self.assertIs(res, True)
-
-        res = yield from self.execute('TTL', 'my-key')
-        self.assertGreaterEqual(res, 10)
-
-        res = yield from self.redis.expireat('my-key', -1)
-        self.assertIs(res, True)
-
-        res = yield from self.redis.exists('my-key')
-        self.assertIs(res, False)
-
-        yield from self.add('my-key', 123)
-
-        res = yield from self.redis.expireat('my-key', 0)
-        self.assertIs(res, True)
-
-        res = yield from self.redis.exists('my-key')
-        self.assertIs(res, False)
-
-        yield from self.add('my-key', 123)
-        res = yield from self.redis.expireat('my-key', time.time() + 10)
-        self.assertIs(res, True)
-
-        res = yield from self.execute('TTL', 'my-key')
-        self.assertGreaterEqual(res, 10)
-
-        yield from self.add('my-key', 123)
-        with self.assertRaises(TypeError):
-            yield from self.redis.expireat(None, 123)
-        with self.assertRaises(TypeError):
-            yield from self.redis.expireat('my-key', 'timestamp')
-
-    @run_until_complete
-    def test_keys(self):
-        res = yield from self.redis.keys('*pattern*')
-        self.assertEqual(res, [])
-
-        yield from self.flushall()
-        res = yield from self.redis.keys('*')
-        self.assertEqual(res, [])
-
-        yield from self.add('my-key-1', 1)
-        yield from self.add('my-key-ab', 1)
-
-        res = yield from self.redis.keys('my-key-?')
-        self.assertEqual(res, [b'my-key-1'])
-        res = yield from self.redis.keys('my-key-*')
-        self.assertEqual(sorted(res), [b'my-key-1', b'my-key-ab'])
-
-        # test with encoding param
-        res = yield from self.redis.keys('my-key-*', encoding='utf-8')
-        self.assertEqual(sorted(res), ['my-key-1', 'my-key-ab'])
-
-        with self.assertRaises(TypeError):
-            yield from self.redis.keys(None)
-
-    @no_cluster_test('Not supported on cluster')
-    @run_until_complete
-    @unittest.skipUnless(os.environ.get('TRAVIS'),
-                         "Configured to run on travis")
-    def test_migrate(self):
-        yield from self.add('my-key', 123)
-
-        conn2 = yield from self.create_redis(('localhost', 6380), db=2,
-                                             loop=self.loop)
-        yield from conn2.delete('my-key')
-        self.assertTrue((yield from self.redis.exists('my-key')))
-        self.assertFalse((yield from conn2.exists('my-key')))
-
-        ok = yield from self.redis.migrate('localhost', 6380, 'my-key',
-                                           2, 1000)
-        self.assertTrue(ok)
-        self.assertFalse((yield from self.redis.exists('my-key')))
-        self.assertTrue((yield from conn2.exists('my-key')))
-
-        with self.assertRaisesRegex(TypeError, "host .* str"):
-            yield from self.redis.migrate(None, 1234, 'key', 1, 23)
-        with self.assertRaisesRegex(TypeError, "args .* None"):
-            yield from self.redis.migrate('host', '1234',  None, 1, 123)
-        with self.assertRaisesRegex(TypeError, "dest_db .* int"):
-            yield from self.redis.migrate('host', 123, 'key', 1.0, 123)
-        with self.assertRaisesRegex(TypeError, "timeout .* int"):
-            yield from self.redis.migrate('host', '1234', 'key', 2, None)
-        with self.assertRaisesRegex(ValueError, "Got empty host"):
-            yield from self.redis.migrate('', '123', 'key', 1, 123)
-        with self.assertRaisesRegex(ValueError, "dest_db .* greater equal 0"):
-            yield from self.redis.migrate('host', 6379, 'key', -1, 1000)
-        with self.assertRaisesRegex(ValueError, "timeout .* greater equal 0"):
-            yield from self.redis.migrate('host', 6379, 'key', 1, -1000)
-
-    @no_cluster_test('Move is not available on cluster')
-    @run_until_complete
-    def test_move(self):
-        yield from self.flushall()
-        yield from self.add('my-key', 123)
-
-        self.assertEqual(self.redis.db, 0)
-        res = yield from self.redis.move('my-key', 1)
-        self.assertIs(res, True)
-
-        with self.assertRaises(TypeError):
-            yield from self.redis.move(None, 1)
-        with self.assertRaises(TypeError):
-            yield from self.redis.move('my-key', None)
-        with self.assertRaises(ValueError):
-            yield from self.redis.move('my-key', -1)
-        with self.assertRaises(TypeError):
-            yield from self.redis.move('my-key', 'not db')
-
-    @run_until_complete
-    def test_object_refcount(self):
-        yield from self.flushall()
-        yield from self.add('foo', 'bar')
-
-        res = yield from self.redis.object_refcount('foo')
-        self.assertEqual(res, 1)
-        res = yield from self.redis.object_refcount('non-existent-key')
-        self.assertIsNone(res)
-
-        with self.assertRaises(TypeError):
-            yield from self.redis.object_refcount(None)
-
-    @run_until_complete
-    def test_object_encoding(self):
-        yield from self.flushall()
-        yield from self.add('foo', 'bar')
-
-        res = yield from self.redis.object_encoding('foo')
-        if REDIS_VERSION < (3, 0, 0):
-            self.assertEqual(res, b'raw')
-        else:
-            self.assertEqual(res, b'embstr')
-        res = yield from self.redis.incr('key')
-        self.assertEqual(res, 1)
-        res = yield from self.redis.object_encoding('key')
-        self.assertEqual(res, b'int')
-        res = yield from self.redis.object_encoding('non-existent-key')
-        self.assertIsNone(res)
-
-        with self.assertRaises(TypeError):
-            yield from self.redis.object_encoding(None)
-
-    @run_until_complete
-    def test_object_idletime(self):
-        yield from self.flushall()
-        yield from self.add('foo', 'bar')
-
-        res = yield from self.redis.object_idletime('foo')
-        self.assertEqual(res, 0)
-
-        if REDIS_VERSION < (2, 8, 0):
-            # Redis at least 2.6.x requires more time to sleep to incr idletime
-            yield from asyncio.sleep(10, loop=self.loop)
-        else:
-            yield from asyncio.sleep(1, loop=self.loop)
-
-        res = yield from self.redis.object_idletime('foo')
-        self.assertGreaterEqual(res, 1)
-
-        res = yield from self.redis.object_idletime('non-existent-key')
-        self.assertIsNone(res)
-
-        with self.assertRaises(TypeError):
-            yield from self.redis.object_idletime(None)
-
-    @run_until_complete
-    def test_persist(self):
-        yield from self.add('my-key', 123)
-        res = yield from self.redis.expire('my-key', 10)
-        self.assertTrue(res)
-
-        res = yield from self.redis.persist('my-key')
-        self.assertIs(res, True)
-
-        res = yield from self.execute('TTL', 'my-key')
-        self.assertEqual(res, -1)
-
-        with self.assertRaises(TypeError):
-            yield from self.redis.persist(None)
-
-    @run_until_complete
-    def test_pexpire(self):
-        yield from self.add('my-key', 123)
-        res = yield from self.redis.pexpire('my-key', 100)
-        self.assertIs(res, True)
-
-        res = yield from self.execute('TTL', 'my-key')
-        self.assertEqual(res, 0)
-        res = yield from self.execute('PTTL', 'my-key')
-        self.assertGreater(res, 0)
-
-        yield from self.add('my-key', 123)
-        res = yield from self.redis.pexpire('my-key', 1)
-        self.assertTrue(res)
-
-        yield from asyncio.sleep(.002, loop=self.loop)
-
-        res = yield from self.redis.exists('my-key')
-        self.assertFalse(res)
-
-        with self.assertRaises(TypeError):
-            yield from self.redis.pexpire(None, 0)
-        with self.assertRaises(TypeError):
-            yield from self.redis.pexpire('my-key', 1.0)
-
-    @run_until_complete
-    def test_pexpireat(self):
-        yield from self.add('my-key', 123)
-        now = math.ceil(time.time() * 1000)
-        res = yield from self.redis.pexpireat('my-key', now + 100)
-        self.assertTrue(res)
-
-        res = yield from self.redis.ttl('my-key')
-        self.assertAlmostEqual(res, 0)
-        res = yield from self.redis.pttl('my-key')
-        self.assertAlmostEqual(res, 100, -2)
-
-        with self.assertRaises(TypeError):
-            yield from self.redis.pexpireat(None, 1234)
-        with self.assertRaises(TypeError):
-            yield from self.redis.pexpireat('key', 'timestamp')
-        with self.assertRaises(TypeError):
-            yield from self.redis.pexpireat('key', 1000.0)
-
-    @run_until_complete
-    def test_pttl(self):
-        yield from self.add('key', 'val')
-        res = yield from self.redis.pttl('key')
-        self.assertEqual(res, -1)
-        res = yield from self.redis.pttl('non-existent-key')
-        if REDIS_VERSION < (2, 8, 0):
-            self.assertEqual(res, -1)
-        else:
-            self.assertEqual(res, -2)
-
-        yield from self.redis.pexpire('key', 500)
-        res = yield from self.redis.pttl('key')
-        self.assertAlmostEqual(res, 500, -2)
-
-        with self.assertRaises(TypeError):
-            yield from self.redis.pttl(None)
-
-    @no_cluster_test('Would return random key from each node.')
-    @run_until_complete
-    def test_randomkey(self):
-        yield from self.flushall()
-        yield from self.add('key:1', 123)
-        yield from self.add('key:2', 123)
-        yield from self.add('key:3', 123)
-
-        res = yield from self.redis.randomkey()
-        self.assertIn(res, [b'key:1', b'key:2', b'key:3'])
-
-        # test with encoding param
-        res = yield from self.redis.randomkey(encoding='utf-8')
-        self.assertIn(res, ['key:1', 'key:2', 'key:3'])
-
-        yield from self.redis.connection.execute('flushdb')
-        res = yield from self.redis.randomkey()
-        self.assertIsNone(res)
-
-    @run_until_complete
-    def test_rename(self):
-        yield from self.add('{key:rename}:1', 'bar')
-        yield from self.redis.delete('{key:rename}:2')
-
-        res = yield from self.redis.rename('{key:rename}:1', '{key:rename}:2')
-        self.assertTrue(res)
-
-        with self.assertRaisesRegex(ReplyError, 'ERR no such key'):
-            yield from self.redis.rename('{key:rename}:1', '{key:rename}:2')
-        with self.assertRaises(TypeError):
-            yield from self.redis.rename(None, 'key')
-        with self.assertRaises(TypeError):
-            yield from self.redis.rename('key', None)
-        with self.assertRaises(ValueError):
-            yield from self.redis.rename('key', 'key')
-
-        if REDIS_VERSION < (3, 2):
-            with self.assertRaisesRegex(ReplyError, '.* objects are the same'):
-                yield from self.redis.rename('key', b'key')
-
-    @run_until_complete
-    def test_renamenx(self):
-        yield from self.redis.delete('{key:renamenx}:1', '{key:renamenx}:2')
-        yield from self.add('{key:renamenx}:1', 123)
-
-        res = yield from self.redis.renamenx(
-            '{key:renamenx}:1', '{key:renamenx}:2')
-        self.assertTrue(res)
-        yield from self.add('{key:renamenx}:1', 123)
-        res = yield from self.redis.renamenx(
-            '{key:renamenx}:1', '{key:renamenx}:2')
-        self.assertFalse(res)
-
-        with self.assertRaisesRegex(ReplyError, 'ERR no such key'):
-            yield from self.redis.renamenx(
-                '{key:renamenx}:non-existing', '{key:renamenx}:1')
-        with self.assertRaises(TypeError):
-            yield from self.redis.renamenx(None, 'key')
-        with self.assertRaises(TypeError):
-            yield from self.redis.renamenx('key', None)
-        with self.assertRaises(ValueError):
-            yield from self.redis.renamenx('key', 'key')
-
-        if REDIS_VERSION < (3, 2):
-            with self.assertRaisesRegex(ReplyError, '.* objects are the same'):
-                yield from self.redis.renamenx('key', b'key')
-
-    @run_until_complete
-    def test_restore(self):
-        pass
-
-    @no_cluster_test('Scan command behaves differently on cluster')
-    @unittest.skipIf(REDIS_VERSION < (2, 8, 0),
-                     'SCAN is available since redis>=2.8.0')
-    @run_until_complete
-    def test_scan(self):
-        for i in range(1, 11):
-            foo_or_bar = 'bar' if i % 3 else 'foo'
-            key = 'key:scan:{}:{}'.format(foo_or_bar, i).encode('utf-8')
-            yield from self.add(key, i)
-
-        cursor, values = yield from self.redis.scan()
-        # values should be *>=* just in case some other tests left
-        # test keys
-        self.assertGreaterEqual(len(values), 10)
-
-        cursor, test_values = b'0', []
-        while cursor:
-            cursor, values = yield from self.redis.scan(
-                cursor=cursor, match=b'key:scan:foo*')
-            test_values.extend(values)
-        self.assertEqual(len(test_values), 3)
-
-        cursor, test_values = b'0', []
-        while cursor:
-            cursor, values = yield from self.redis.scan(
-                cursor=cursor, match=b'key:scan:bar:*')
-            test_values.extend(values)
-        self.assertEqual(len(test_values), 7)
-
-        # SCAN family functions do not guarantee that the number of
-        # elements returned per call are in a given range. So here
-        # just dummy test, that *count* argument does not break something
-        cursor = b'0'
-        test_values = []
-        while cursor:
-            cursor, values = yield from self.redis.scan(cursor=cursor,
-                                                        match=b'key:scan:*',
-                                                        count=2)
-
-            test_values.extend(values)
-        self.assertEqual(len(test_values), 10)
-
-    @cluster_test('Scan command behaves differently on cluster')
-    @unittest.skipIf(REDIS_VERSION < (2, 8, 0),
-                     'SCAN is available since redis>=2.8.0')
-    @run_until_complete
-    def test_scan_cluster(self):
-        yield from self.flushall()
-
-        for i in range(1, 11):
-            foo_or_bar = 'bar' if i % 3 else 'foo'
-            key = 'key:scan:{}:{}'.format(foo_or_bar, i)
-            yield from self.add(key, i)
-
-        values_per_node = yield from self.redis.scan()
-        values_per_node = set(frozenset(values) for values in values_per_node)
-        expected = {
-            frozenset([b'key:scan:bar:4', b'key:scan:foo:6',
-                       b'key:scan:bar:8']),
-            frozenset([b'key:scan:bar:1', b'key:scan:bar:2',
-                       b'key:scan:foo:3', b'key:scan:bar:5']),
-            frozenset([b'key:scan:bar:7', b'key:scan:foo:9',
-                       b'key:scan:bar:10'])
-        }
-        self.assertEqual(values_per_node, expected)
-
-    def _make_list(self, key, items):
-        yield from self.redis.delete(key)
-        for i in items:
-            yield from self.redis.rpush(key, i)
-
-    @run_until_complete
-    def test_sort(self):
-        yield from self._make_list('a', '4231')
-        res = yield from self.redis.sort('a')
-        self.assertEqual(res, [b'1', b'2', b'3', b'4'])
-
-        res = yield from self.redis.sort('a', offset=2, count=2)
-        self.assertEqual(res, [b'3', b'4'])
-
-        res = yield from self.redis.sort('a', asc=b'DESC')
-        self.assertEqual(res, [b'4', b'3', b'2', b'1'])
-
-        yield from self._make_list('a', 'dbca')
-        res = yield from self.redis.sort(
-            'a', asc=b'DESC', alpha=True, offset=2, count=2
-        )
-        self.assertEqual(res, [b'b', b'a'])
-
-    @no_cluster_test('BY option not supported on cluster')
-    @run_until_complete
-    def test_sort_by(self):
-        yield from self.redis.set('key:1', 10)
-        yield from self.redis.set('key:2', 4)
-        yield from self.redis.set('key:3', 7)
-        yield from self._make_list('a', '321')
-
-        res = yield from self.redis.sort('a', by='key:*')
-        self.assertEqual(res, [b'2', b'3', b'1'])
-
-        res = yield from self.redis.sort('a', by='nosort')
-        self.assertEqual(res, [b'3', b'2', b'1'])
-
-        res = yield from self.redis.sort('a', by='key:*', store='sorted_a')
-        self.assertEqual(res, 3)
-        res = yield from self.redis.lrange('sorted_a', 0, -1)
-        self.assertEqual(res, [b'2', b'3', b'1'])
-
-        yield from self.redis.set('value:1', 20)
-        yield from self.redis.set('value:2', 30)
-        yield from self.redis.set('value:3', 40)
-        res = yield from self.redis.sort('a', 'value:*', by='key:*')
-        self.assertEqual(res, [b'30', b'40', b'20'])
-
-        yield from self.redis.hset('data_1', 'weight', 30)
-        yield from self.redis.hset('data_2', 'weight', 20)
-        yield from self.redis.hset('data_3', 'weight', 10)
-        yield from self.redis.hset('hash_1', 'field', 20)
-        yield from self.redis.hset('hash_2', 'field', 30)
-        yield from self.redis.hset('hash_3', 'field', 10)
-        res = yield from self.redis.sort(
-            'a', 'hash_*->field', by='data_*->weight'
-        )
-        self.assertEqual(res, [b'10', b'30', b'20'])
-
-    @run_until_complete
-    def test_ttl(self):
-        yield from self.add('key', 'val')
-        res = yield from self.redis.ttl('key')
-        self.assertEqual(res, -1)
-        res = yield from self.redis.ttl('non-existent-key')
-        if REDIS_VERSION < (2, 8, 0):
-            self.assertEqual(res, -1)
-        else:
-            self.assertEqual(res, -2)
-
-        yield from self.redis.expire('key', 10)
-        res = yield from self.redis.ttl('key')
-        self.assertGreaterEqual(res, 9)
-
-        with self.assertRaises(TypeError):
-            yield from self.redis.ttl(None)
-
-    @run_until_complete
-    def test_type(self):
-        yield from self.add('key', 'val')
-        res = yield from self.redis.type('key')
-        self.assertEqual(res, b'string')
-
-        yield from self.redis.delete('key')
-        yield from self.redis.incr('key')
-        res = yield from self.redis.type('key')
-        self.assertEqual(res, b'string')
-
-        yield from self.redis.delete('key')
-        yield from self.redis.sadd('key', 'val')
-        res = yield from self.redis.type('key')
-        self.assertEqual(res, b'set')
-
-        res = yield from self.redis.type('non-existent-key')
-        self.assertEqual(res, b'none')
-
-        with self.assertRaises(TypeError):
-            yield from self.redis.type(None)
-
-    @no_cluster_test('iscan not yet implemented on cluster')
-    @unittest.skipUnless(PY_35,
-                         'Python 3.5+ required')
-    @unittest.skipIf(REDIS_VERSION < (2, 8, 0),
-                     'SCAN is available since redis>=2.8.0')
-    @run_until_complete
-    def test_iscan(self):
-        full = set()
-        foo = set()
-        bar = set()
-        for i in range(1, 11):
-            is_bar = i % 3
-            foo_or_bar = 'bar' if is_bar else 'foo'
-            key = 'key:scan:{}:{}'.format(foo_or_bar, i).encode('utf-8')
-            full.add(key)
-            if is_bar:
-                bar.add(key)
-            else:
-                foo.add(key)
-            yield from self.add(key, i)
-
-        s1 = dedent('''\
-        async def coro(cmd):
-            lst = []
-            async for i in cmd:
-                lst.append(i)
-            return lst
-        ''')
-
-        lcl = {}
-        exec(s1, globals(), lcl)
-
-        coro = lcl['coro']
-
-        ret = yield from coro(self.redis.iscan())
-
-        self.assertGreaterEqual(len(ret), 10)
-
-        ret = yield from coro(self.redis.iscan(match='key:scan:*'))
-        self.assertEqual(10, len(ret), ret)
-        self.assertEqual(set(ret), full)
-
-        ret = yield from coro(self.redis.iscan(match='key:scan:foo*'))
-        self.assertEqual(set(ret), foo)
-
-        ret = yield from coro(self.redis.iscan(match='key:scan:bar*'))
-        self.assertEqual(set(ret), bar)
-
-        # SCAN family functions do not guarantee that the number of
-        # elements returned per call are in a given range. So here
-        # just dummy test, that *count* argument does not break something
-
-        ret = yield from coro(self.redis.iscan(match='key:scan:*', count=2))
-        self.assertEqual(10, len(ret), ret)
-        self.assertEqual(set(ret), full)
-=======
     await add(redis, 'my-key', 1)
     res = await redis.expire('my-key', 10.0)
     assert res is True
@@ -1324,5 +744,4 @@
 
     ret = await coro(redis.iscan(match='key:scan:*', count=2))
     assert 10 == len(ret)
-    assert set(ret) == full
->>>>>>> 89c33bae
+    assert set(ret) == full