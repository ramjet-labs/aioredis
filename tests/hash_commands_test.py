--- conflicted
+++ resolved
@@ -1,409 +1,5 @@
 import pytest
 
-<<<<<<< HEAD
-from ._testutil import (
-    RedisTest, run_until_complete, REDIS_VERSION, no_cluster_test
-)
-from ._testutil import RedisEncodingTest
-from aioredis import ReplyError
-
-PY_35 = sys.version_info > (3, 5)
-
-
-class HashCommandsTest(RedisTest):
-    @asyncio.coroutine
-    def add(self, key, field, value):
-        ok = yield from self.execute(b'hset', key, field, value)
-        self.assertEqual(ok, 1)
-
-    @run_until_complete
-    def test_hdel(self):
-        key, field, value = b'key:hdel', b'bar', b'zap'
-        yield from self.add(key, field, value)
-        # delete value that exists, expected 1
-        result = yield from self.redis.hdel(key, field)
-        self.assertEqual(result, 1)
-        # delete value that does not exists, expected 0
-        result = yield from self.redis.hdel(key, field)
-        self.assertEqual(result, 0)
-
-        with self.assertRaises(TypeError):
-            yield from self.redis.hdel(None, field)
-
-    @run_until_complete
-    def test_hexists(self):
-        key, field, value = b'key:hexists', b'bar', b'zap'
-        yield from self.add(key, field, value)
-        # check value that exists, expected 1
-        result = yield from self.redis.hexists(key, field)
-        self.assertEqual(result, 1)
-        # check value when, key exists and field does not, expected 0
-        result = yield from self.redis.hexists(key, b'not:' + field)
-        self.assertEqual(result, 0)
-        # check value when, key not exists, expected 0
-        result = yield from self.redis.hexists(b'not:' + key, field)
-        self.assertEqual(result, 0)
-
-        with self.assertRaises(TypeError):
-            yield from self.redis.hexists(None, field)
-
-    @run_until_complete
-    def test_hget(self):
-        key, field, value = b'key:hget', b'bar', b'zap'
-        yield from self.add(key, field, value)
-        # basic test, fetch value and check in to reference
-        test_value = yield from self.redis.hget(key, field)
-        self.assertEqual(test_value, value)
-        # fetch value, when field does not exists
-        test_value = yield from self.redis.hget(key, b'not' + field)
-        self.assertEqual(test_value, None)
-        # fetch value when key does not exists
-        test_value = yield from self.redis.hget(b'not:' + key, b'baz')
-        self.assertEqual(test_value, None)
-
-        # check encoding
-        test_value = yield from self.redis.hget(key, field, encoding='utf-8')
-        self.assertEqual(test_value, 'zap')
-
-        with self.assertRaises(TypeError):
-            yield from self.redis.hget(None, field)
-
-    @run_until_complete
-    def test_hgetall(self):
-        yield from self.add('key:hgetall', 'foo', 'baz')
-        yield from self.add('key:hgetall', 'bar', 'zap')
-
-        test_value = yield from self.redis.hgetall('key:hgetall')
-        self.assertIsInstance(test_value, dict)
-        self.assertEqual({b'foo': b'baz', b'bar': b'zap'}, test_value)
-        # try to get all values from key that does not exits
-        test_value = yield from self.redis.hgetall(b'not:key:hgetall')
-        self.assertEqual(test_value, {})
-
-        # check encoding param
-        test_value = yield from self.redis.hgetall(
-            'key:hgetall', encoding='utf-8')
-        self.assertEqual({'foo': 'baz', 'bar': 'zap'}, test_value)
-
-        with self.assertRaises(TypeError):
-            yield from self.redis.hgetall(None)
-
-    @run_until_complete
-    def test_hincrby(self):
-        key, field, value = b'key:hincrby', b'bar', 1
-        yield from self.add(key, field, value)
-        # increment initial value by 2
-        result = yield from self.redis.hincrby(key, field, 2)
-        self.assertEqual(result, 3)
-
-        result = yield from self.redis.hincrby(key, field, -1)
-        self.assertEqual(result, 2)
-
-        result = yield from self.redis.hincrby(key, field, -100)
-        self.assertEqual(result, -98)
-
-        result = yield from self.redis.hincrby(key, field, -2)
-        self.assertEqual(result, -100)
-
-        # increment value in case of key or field that does not exists
-        result = yield from self.redis.hincrby(b'not:' + key, field, 2)
-        self.assertEqual(result, 2)
-        result = yield from self.redis.hincrby(key, b'not:' + field, 2)
-        self.assertEqual(result, 2)
-
-        with self.assertRaises(ReplyError):
-            yield from self.redis.hincrby(key, b'not:' + field, 3.14)
-
-        with self.assertRaises(ReplyError):
-            # initial value is float, try to increment 1
-            yield from self.add(b'other:' + key, field, 3.14)
-            yield from self.redis.hincrby(b'other:' + key, field, 1)
-
-        with self.assertRaises(TypeError):
-            yield from self.redis.hincrby(None, field, 2)
-
-    @run_until_complete
-    def test_hincrbyfloat(self):
-        key, field, value = b'key:hincrbyfloat', b'bar', 2.71
-        yield from self.add(key, field, value)
-
-        result = yield from self.redis.hincrbyfloat(key, field, 3.14)
-        self.assertEqual(result, 5.85)
-
-        result = yield from self.redis.hincrbyfloat(key, field, -2.71)
-        self.assertEqual(result, 3.14)
-
-        result = yield from self.redis.hincrbyfloat(key, field, -100.1)
-        self.assertEqual(result, -96.96)
-
-        # increment value in case of key or field that does not exists
-        result = yield from self.redis.hincrbyfloat(b'not:' + key, field, 3.14)
-        self.assertEqual(result, 3.14)
-
-        result = yield from self.redis.hincrbyfloat(key, b'not:' + field, 3.14)
-        self.assertEqual(result, 3.14)
-
-        with self.assertRaises(TypeError):
-            yield from self.redis.hincrbyfloat(None, field, 2)
-
-    @run_until_complete
-    def test_hkeys(self):
-        key = b'key:hkeys'
-        field1, field2 = b'foo', b'bar'
-        value1, value2 = b'baz', b'zap'
-        yield from self.add(key, field1, value1)
-        yield from self.add(key, field2, value2)
-
-        test_value = yield from self.redis.hkeys(key)
-        self.assertEqual(set(test_value), {field1, field2})
-
-        test_value = yield from self.redis.hkeys(b'not:' + key)
-        self.assertEqual(test_value, [])
-
-        test_value = yield from self.redis.hkeys(key, encoding='utf-8')
-        self.assertEqual(set(test_value), {'foo', 'bar'})
-
-        with self.assertRaises(TypeError):
-            yield from self.redis.hkeys(None)
-
-    @run_until_complete
-    def test_hlen(self):
-        key = b'key:hlen'
-        field1, field2 = b'foo', b'bar'
-        value1, value2 = b'baz', b'zap'
-        yield from self.add(key, field1, value1)
-        yield from self.add(key, field2, value2)
-
-        test_value = yield from self.redis.hlen(key)
-        self.assertEqual(test_value, 2)
-
-        test_value = yield from self.redis.hlen(b'not:' + key)
-        self.assertEqual(test_value, 0)
-
-        with self.assertRaises(TypeError):
-            yield from self.redis.hlen(None)
-
-    @run_until_complete
-    def test_hmget(self):
-        key = b'key:hmget'
-        field1, field2 = b'foo', b'bar'
-        value1, value2 = b'baz', b'zap'
-        yield from self.add(key, field1, value1)
-        yield from self.add(key, field2, value2)
-
-        test_value = yield from self.redis.hmget(key, field1, field2)
-        self.assertEqual(set(test_value), {value1, value2})
-
-        test_value = yield from self.redis.hmget(
-            key, b'not:' + field1, b'not:' + field2)
-        self.assertEqual([None, None], test_value)
-
-        val = yield from self.redis.hincrby(key, 'numeric')
-        self.assertEqual(val, 1)
-        test_value = yield from self.redis.hmget(
-            key, field1, field2, 'numeric', encoding='utf-8')
-        self.assertEqual(['baz', 'zap', '1'], test_value)
-
-        with self.assertRaises(TypeError):
-            yield from self.redis.hmget(None, field1, field2)
-
-    @run_until_complete
-    def test_hmset(self):
-        key, field, value = b'key:hmset', b'bar', b'zap'
-        yield from self.add(key, field, value)
-
-        # key and field exists
-        test_value = yield from self.redis.hmset(key, field, b'baz')
-        self.assertEqual(test_value, b'OK')
-
-        result = yield from self.redis.hexists(key, field)
-        self.assertEqual(result, 1)
-
-        # key and field does not exists
-        test_value = yield from self.redis.hmset(b'not:' + key, field, value)
-        self.assertEqual(test_value, b'OK')
-        result = yield from self.redis.hexists(b'not:' + key, field)
-        self.assertEqual(result, 1)
-
-        # set multiple
-        pairs = [b'foo', b'baz', b'bar', b'paz']
-        test_value = yield from self.redis.hmset(key, *pairs)
-        self.assertEqual(test_value, b'OK')
-        test_value = yield from self.redis.hmget(key, b'foo', b'bar')
-        self.assertEqual(set(test_value), {b'baz', b'paz'})
-
-        with self.assertRaises(TypeError):
-            yield from self.redis.hmset(key, b'foo', b'bar', b'baz')
-
-        with self.assertRaises(TypeError):
-            yield from self.redis.hmset(None, *pairs)
-
-    @run_until_complete
-    def test_hset(self):
-        key1, field, value = b'{key:hset}:1', b'bar', b'zap'
-        key2 = b'{key:hset}:2'
-        yield from self.redis.delete(key1, key2)
-        test_value = yield from self.redis.hset(key1, field, value)
-        self.assertEqual(test_value, 1)
-
-        test_value = yield from self.redis.hset(key1, field, value)
-        self.assertEqual(test_value, 0)
-
-        test_value = yield from self.redis.hset(key2, field, value)
-        self.assertEqual(test_value, 1)
-
-        result = yield from self.redis.hexists(key2, field)
-        self.assertEqual(result, 1)
-
-        with self.assertRaises(TypeError):
-            yield from self.redis.hset(None, field, value)
-
-    @run_until_complete
-    def test_hsetnx(self):
-        key, field, value = b'key:hsetnx', b'bar', b'zap'
-        yield from self.redis.delete(key)
-        # field does not exists, operation should be successful
-        test_value = yield from self.redis.hsetnx(key, field, value)
-        self.assertEqual(test_value, 1)
-        # make sure that value was stored
-        result = yield from self.redis.hget(key, field)
-        self.assertEqual(result, value)
-        # field exists, operation should not change any value
-        test_value = yield from self.redis.hsetnx(key, field, b'baz')
-        self.assertEqual(test_value, 0)
-        # make sure value was not changed
-        result = yield from self.redis.hget(key, field)
-        self.assertEqual(result, value)
-
-        with self.assertRaises(TypeError):
-            yield from self.redis.hsetnx(None, field, value)
-
-    @run_until_complete
-    def test_hvals(self):
-        key = b'key:hvals'
-        field1, field2 = b'foo', b'bar'
-        value1, value2 = b'baz', b'zap'
-        yield from self.add(key, field1, value1)
-        yield from self.add(key, field2, value2)
-
-        test_value = yield from self.redis.hvals(key)
-        self.assertEqual(set(test_value), {value1, value2})
-
-        test_value = yield from self.redis.hvals(b'not:' + key)
-        self.assertEqual(test_value, [])
-
-        test_value = yield from self.redis.hvals(key, encoding='utf-8')
-        self.assertEqual(set(test_value), {'baz', 'zap'})
-        with self.assertRaises(TypeError):
-            yield from self.redis.hvals(None)
-
-    @unittest.skipIf(REDIS_VERSION < (2, 8, 0),
-                     'HSCAN is available since redis>=2.8.0')
-    @run_until_complete
-    def test_hscan(self):
-        key = b'key:hscan'
-        for k in (yield from self.redis.keys(key+b'*')):
-            self.redis.delete(k)
-        # setup initial values 3 "field:foo:*" items and 7 "field:bar:*" items
-        for i in range(1, 11):
-            foo_or_bar = 'bar' if i % 3 else 'foo'
-            f = 'field:{}:{}'.format(foo_or_bar, i).encode('utf-8')
-            v = 'value:{}'.format(i).encode('utf-8')
-            yield from self.add(key, f, v)
-        # fetch 'field:foo:*' items expected tuple with 3 fields and 3 values
-        cursor, values = yield from self.redis.hscan(key, match=b'field:foo:*')
-        self.assertEqual(len(values), 3*2)
-        # fetch 'field:bar:*' items expected tuple with 7 fields and 7 values
-        cursor, values = yield from self.redis.hscan(key, match=b'field:bar:*')
-        self.assertEqual(len(values), 7*2)
-
-        # SCAN family functions do not guarantee that the number of
-        # elements returned per call are in a given range. So here
-        # just dummy test, that *count* argument does not break something
-        cursor = b'0'
-        test_values = []
-        while cursor:
-            cursor, values = yield from self.redis.hscan(key, cursor, count=1)
-            test_values.extend(values)
-        self.assertEqual(len(test_values), 10*2)
-
-        with self.assertRaises(TypeError):
-            yield from self.redis.hscan(None)
-
-    @no_cluster_test('ihscan not yet implemented')
-    @unittest.skipUnless(PY_35, "Python 3.5+ required")
-    @unittest.skipIf(REDIS_VERSION < (2, 8, 0),
-                     'HSCAN is available since redis>=2.8.0')
-    @run_until_complete
-    def test_ihscan(self):
-        key = b'key:hscan'
-        for k in (yield from self.redis.keys(key+b'*')):
-            self.redis.delete(k)
-        # setup initial values 3 "field:foo:*" items and 7 "field:bar:*" items
-        for i in range(1, 11):
-            foo_or_bar = 'bar' if i % 3 else 'foo'
-            f = 'field:{}:{}'.format(foo_or_bar, i).encode('utf-8')
-            v = 'value:{}'.format(i).encode('utf-8')
-            yield from self.add(key, f, v)
-
-        s = dedent('''\
-        async def coro(cmd):
-            lst = []
-            async for i in cmd:
-                lst.append(i)
-            return lst
-        ''')
-        lcl = {}
-        exec(s, globals(), lcl)
-        coro = lcl['coro']
-
-        # fetch 'field:foo:*' items expected tuple with 3 fields and 3 values
-        ret = yield from coro(self.redis.ihscan(key, match=b'field:foo:*'))
-        self.assertEqual(set(ret), {(b'field:foo:3', b'value:3'),
-                                    (b'field:foo:6', b'value:6'),
-                                    (b'field:foo:9', b'value:9')})
-
-        # fetch 'field:bar:*' items expected tuple with 7 fields and 7 values
-        ret = yield from coro(self.redis.ihscan(key, match=b'field:bar:*'))
-        self.assertEqual(set(ret), {(b'field:bar:1', b'value:1'),
-                                    (b'field:bar:2', b'value:2'),
-                                    (b'field:bar:4', b'value:4'),
-                                    (b'field:bar:5', b'value:5'),
-                                    (b'field:bar:7', b'value:7'),
-                                    (b'field:bar:8', b'value:8'),
-                                    (b'field:bar:10', b'value:10')})
-
-        # SCAN family functions do not guarantee that the number of
-        # elements returned per call are in a given range. So here
-        # just dummy test, that *count* argument does not break something
-        ret = yield from coro(self.redis.ihscan(key, count=1))
-        self.assertEqual(set(ret), {(b'field:foo:3', b'value:3'),
-                                    (b'field:foo:6', b'value:6'),
-                                    (b'field:foo:9', b'value:9'),
-                                    (b'field:bar:1', b'value:1'),
-                                    (b'field:bar:2', b'value:2'),
-                                    (b'field:bar:4', b'value:4'),
-                                    (b'field:bar:5', b'value:5'),
-                                    (b'field:bar:7', b'value:7'),
-                                    (b'field:bar:8', b'value:8'),
-                                    (b'field:bar:10', b'value:10')})
-
-        with self.assertRaises(TypeError):
-            yield from self.redis.ihscan(None)
-
-
-class HashCommandsEncodingTest(RedisEncodingTest):
-    @no_cluster_test('Client does not yet support transactions on clusters')
-    @run_until_complete
-    def test_hgetall(self):
-        TEST_KEY = 'my-key-nx'
-        yield from self.redis._conn.execute('MULTI')
-
-        res = yield from self.redis.hgetall(TEST_KEY)
-        self.assertEqual(res, 'QUEUED')
-
-        yield from self.redis._conn.execute('EXEC')
-=======
 from aioredis import ReplyError
 
 
@@ -895,5 +491,4 @@
                         (b'field:bar:10', b'value:10')}
 
     with pytest.raises(TypeError):
-        await redis.ihscan(None)
->>>>>>> 89c33bae
+        await redis.ihscan(None)