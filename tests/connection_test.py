--- conflicted
+++ resolved
@@ -3,15 +3,8 @@
 import sys
 from unittest import mock
 
-<<<<<<< HEAD
-from aioredis.util import async_task
-from ._testutil import (
-    BaseTest, run_until_complete, no_cluster_test, SLOT_ZERO_KEY
-)
-=======
 from unittest.mock import patch
 
->>>>>>> 89c33bae
 from aioredis import (
     ConnectionClosedError,
     ProtocolError,
@@ -23,347 +16,6 @@
     )
 
 
-<<<<<<< HEAD
-class ConnectionTest(BaseTest):
-
-    @run_until_complete
-    def test_connect_tcp(self):
-        conn = yield from self.create_connection(
-            ('localhost', self.redis_port), loop=self.loop)
-        self.assertEqual(conn.db, 0)
-        self.assertEqual(str(conn), '<RedisConnection [db:0]>')
-
-        conn = yield from self.create_connection(
-            ['localhost', self.redis_port], loop=self.loop)
-        self.assertEqual(conn.db, 0)
-        self.assertEqual(str(conn), '<RedisConnection [db:0]>')
-
-    @unittest.skipIf(not os.environ.get('REDIS_SOCKET'), "no redis socket")
-    @run_until_complete
-    def test_connect_unixsocket(self):
-        conn = yield from self.create_connection(
-            self.redis_socket, db=0, loop=self.loop)
-        self.assertEqual(conn.db, 0)
-        self.assertEqual(str(conn), '<RedisConnection [db:0]>')
-
-    def test_global_loop(self):
-        asyncio.set_event_loop(self.loop)
-
-        conn = self.loop.run_until_complete(self.create_connection(
-            ('localhost', self.redis_port), db=0))
-        self.assertEqual(conn.db, 0)
-        self.assertIs(conn._loop, self.loop)
-
-    @no_cluster_test('SELECT not available on clusters')
-    @run_until_complete
-    def test_select_db(self):
-        address = ('localhost', self.redis_port)
-        conn = yield from self.create_connection(address, loop=self.loop)
-        self.assertEqual(conn.db, 0)
-
-        with self.assertRaises(ValueError):
-            yield from self.create_connection(address, db=-1, loop=self.loop)
-        with self.assertRaises(TypeError):
-            yield from self.create_connection(address, db=1.0, loop=self.loop)
-        with self.assertRaises(TypeError):
-            yield from self.create_connection(
-                address, db='bad value', loop=self.loop)
-        with self.assertRaises(TypeError):
-            conn = yield from self.create_connection(
-                address, db=None, loop=self.loop)
-            yield from conn.select(None)
-        with self.assertRaises(ReplyError):
-            yield from self.create_connection(
-                address, db=100000, loop=self.loop)
-
-        yield from conn.select(1)
-        self.assertEqual(conn.db, 1)
-        yield from conn.select(2)
-        self.assertEqual(conn.db, 2)
-        yield from conn.execute('select', 0)
-        self.assertEqual(conn.db, 0)
-        yield from conn.execute(b'select', 1)
-        self.assertEqual(conn.db, 1)
-
-    @run_until_complete
-    def test_protocol_error(self):
-        loop = self.loop
-        conn = yield from self.create_connection(
-            ('localhost', self.redis_port), loop=loop)
-
-        reader = conn._reader
-
-        with self.assertRaises(ProtocolError):
-            reader.feed_data(b'not good redis protocol response')
-            yield from conn.execute('PING')
-
-        self.assertEqual(len(conn._waiters), 0)
-
-    def test_close_connection__tcp(self):
-        loop = self.loop
-        conn = loop.run_until_complete(self.create_connection(
-            ('localhost', self.redis_port), loop=loop))
-        conn.close()
-        with self.assertRaises(ConnectionClosedError):
-            loop.run_until_complete(conn.execute('PING'))
-
-        conn = loop.run_until_complete(self.create_connection(
-            ('localhost', self.redis_port), loop=loop))
-        with self.assertRaises(ConnectionClosedError):
-            conn.close()
-            fut = conn.execute('PING')
-            loop.run_until_complete(fut)
-
-        conn = loop.run_until_complete(self.create_connection(
-            ('localhost', self.redis_port), loop=loop))
-        conn.close()
-        with self.assertRaises(ConnectionClosedError):
-            conn.execute_pubsub('subscribe', 'channel:1')
-
-    @unittest.skipIf(not os.environ.get('REDIS_SOCKET'), "no redis socket")
-    @run_until_complete
-    def test_close_connection__socket(self):
-        conn = yield from self.create_connection(
-            self.redis_socket, loop=self.loop)
-        conn.close()
-        with self.assertRaises(ConnectionClosedError):
-            yield from conn.execute('PING')
-
-        conn = yield from self.create_connection(
-            self.redis_socket, loop=self.loop)
-        conn.close()
-        with self.assertRaises(ConnectionClosedError):
-            yield from conn.execute_pubsub('subscribe', 'channel:1')
-
-    @run_until_complete
-    def test_closed_connection_with_none_reader(self):
-        address = ('localhost', self.redis_port)
-        conn = yield from self.create_connection(address, loop=self.loop)
-        stored_reader = conn._reader
-        conn._reader = None
-        with self.assertRaises(ConnectionClosedError):
-            yield from conn.execute('blpop', 'test', 0)
-        conn._reader = stored_reader
-        conn.close()
-
-        conn = yield from self.create_connection(address, loop=self.loop)
-        stored_reader = conn._reader
-        conn._reader = None
-        with self.assertRaises(ConnectionClosedError):
-            yield from conn.execute_pubsub('subscribe', 'channel:1')
-        conn._reader = stored_reader
-        conn.close()
-
-    @run_until_complete
-    def test_wait_closed(self):
-        address = ('localhost', self.redis_port)
-        conn = yield from self.create_connection(address, loop=self.loop)
-        reader_task = conn._reader_task
-        conn.close()
-        self.assertFalse(reader_task.done())
-        yield from conn.wait_closed()
-        self.assertTrue(reader_task.done())
-
-    @run_until_complete
-    def test_cancel_wait_closed(self):
-        # Regression test: Don't throw error if wait_closed() is cancelled.
-        address = ('localhost', self.redis_port)
-        conn = yield from self.create_connection(address, loop=self.loop)
-        reader_task = conn._reader_task
-        conn.close()
-        task = async_task(conn.wait_closed(), loop=self.loop)
-
-        # Make sure the task is cancelled
-        # after it has been started by the loop.
-        self.loop.call_soon(task.cancel)
-
-        yield from conn.wait_closed()
-        self.assertTrue(reader_task.done())
-
-    @run_until_complete
-    def test_auth(self):
-        conn = yield from self.create_connection(
-            ('localhost', self.redis_port), loop=self.loop)
-
-        res = yield from conn.execute('CONFIG', 'SET', 'requirepass', 'pass')
-        self.assertEqual(res, b'OK')
-
-        conn2 = yield from self.create_connection(
-            ('localhost', self.redis_port), loop=self.loop)
-
-        with self.assertRaises(ReplyError):
-            yield from conn2.execute('PING')
-
-        res = yield from conn2.auth('pass')
-        self.assertEqual(res, True)
-        res = yield from conn2.execute('PING')
-        self.assertEqual(res, b'PONG')
-
-        conn3 = yield from self.create_connection(
-            ('localhost', self.redis_port), password='pass', loop=self.loop)
-
-        res = yield from conn3.execute('PING')
-        self.assertEqual(res, b'PONG')
-
-        res = yield from conn2.execute('CONFIG', 'SET', 'requirepass', '')
-        self.assertEqual(res, b'OK')
-
-    @run_until_complete
-    def test_decoding(self):
-        key = SLOT_ZERO_KEY
-        conn = yield from self.create_connection(
-            ('localhost', self.redis_port), encoding='utf-8', loop=self.loop)
-        self.assertEqual(conn.encoding, 'utf-8',)
-        res = yield from conn.execute('set', key, 'value')
-        self.assertEqual(res, 'OK')
-        res = yield from conn.execute('get', key)
-        self.assertEqual(res, 'value')
-
-        res = yield from conn.execute('set', key, b'bin-value')
-        self.assertEqual(res, 'OK')
-        res = yield from conn.execute('get', key)
-        self.assertEqual(res, 'bin-value')
-
-        res = yield from conn.execute('get', key, encoding='ascii')
-        self.assertEqual(res, 'bin-value')
-        res = yield from conn.execute('get', key, encoding=None)
-        self.assertEqual(res, b'bin-value')
-
-        yield from conn.execute('set', key, 'значение')
-        with self.assertRaises(UnicodeDecodeError):
-            yield from conn.execute('get', key, encoding='ascii')
-
-        conn2 = yield from self.create_connection(
-            ('localhost', self.redis_port), loop=self.loop)
-        res = yield from conn2.execute('get', key, encoding='utf-8')
-        self.assertEqual(res, 'значение')
-
-    @run_until_complete
-    def test_execute_exceptions(self):
-        conn = yield from self.create_connection(
-            ('localhost', self.redis_port), loop=self.loop)
-        with self.assertRaises(TypeError):
-            yield from conn.execute(None)
-        with self.assertRaises(TypeError):
-            yield from conn.execute("ECHO", None)
-        with self.assertRaises(TypeError):
-            yield from conn.execute("GET", ('a', 'b'))
-        self.assertEqual(len(conn._waiters), 0)
-
-    @run_until_complete
-    def test_subscribe_unsubscribe(self):
-        conn = yield from self.create_connection(
-            ('localhost', self.redis_port), loop=self.loop)
-
-        self.assertEqual(conn.in_pubsub, 0)
-
-        res = yield from conn.execute('subscribe', 'chan:1')
-        self.assertEqual(res, [[b'subscribe', b'chan:1', 1]])
-
-        self.assertEqual(conn.in_pubsub, 1)
-
-        res = yield from conn.execute('unsubscribe', 'chan:1')
-        self.assertEqual(res, [[b'unsubscribe', b'chan:1', 0]])
-        self.assertEqual(conn.in_pubsub, 0)
-
-        res = yield from conn.execute('subscribe', 'chan:1', 'chan:2')
-        self.assertEqual(res, [[b'subscribe', b'chan:1', 1],
-                               [b'subscribe', b'chan:2', 2],
-                               ])
-        self.assertEqual(conn.in_pubsub, 2)
-
-        res = yield from conn.execute('unsubscribe', 'non-existent')
-        self.assertEqual(res, [[b'unsubscribe', b'non-existent', 2]])
-        self.assertEqual(conn.in_pubsub, 2)
-
-        res = yield from conn.execute('unsubscribe', 'chan:1')
-        self.assertEqual(res, [[b'unsubscribe', b'chan:1', 1]])
-        self.assertEqual(conn.in_pubsub, 1)
-
-    @run_until_complete
-    def test_psubscribe_punsubscribe(self):
-        conn = yield from self.create_connection(
-            ('localhost', 6379), loop=self.loop)
-        res = yield from conn.execute('psubscribe', 'chan:*')
-        self.assertEqual(res, [[b'psubscribe', b'chan:*', 1]])
-        self.assertEqual(conn.in_pubsub, 1)
-
-    @run_until_complete
-    def test_bad_command_in_pubsub(self):
-        conn = yield from self.create_connection(
-            ('localhost', self.redis_port), loop=self.loop)
-
-        res = yield from conn.execute('subscribe', 'chan:1')
-        self.assertEqual(res, [[b'subscribe', b'chan:1', 1]])
-
-        msg = "Connection in SUBSCRIBE mode"
-        with self.assertRaisesRegex(RedisError, msg):
-            yield from conn.execute('select', 1)
-        with self.assertRaisesRegex(RedisError, msg):
-            conn.execute('get')
-
-    @run_until_complete
-    def test_pubsub_messages(self):
-        sub = yield from self.create_connection(
-            ('localhost', self.redis_port), loop=self.loop)
-        pub = yield from self.create_connection(
-            ('localhost', self.redis_port), loop=self.loop)
-        res = yield from sub.execute('subscribe', 'chan:1')
-        self.assertEqual(res, [[b'subscribe', b'chan:1', 1]])
-
-        self.assertIn(b'chan:1', sub.pubsub_channels)
-        chan = sub.pubsub_channels[b'chan:1']
-        self.assertEqual(
-            str(chan), "<Channel name:b'chan:1', is_pattern:False, qsize:0>")
-        self.assertEqual(chan.name, b'chan:1')
-        self.assertTrue(chan.is_active)
-
-        res = yield from pub.execute('publish', 'chan:1', 'Hello!')
-        self.assertEqual(res, 1)
-        msg = yield from chan.get()
-        self.assertEqual(msg, b'Hello!')
-
-        res = yield from sub.execute('psubscribe', 'chan:*')
-        self.assertEqual(res, [[b'psubscribe', b'chan:*', 2]])
-        self.assertIn(b'chan:*', sub.pubsub_patterns)
-        chan2 = sub.pubsub_patterns[b'chan:*']
-        self.assertEqual(chan2.name, b'chan:*')
-        self.assertTrue(chan2.is_active)
-
-        res = yield from pub.execute('publish', 'chan:1', 'Hello!')
-        self.assertEqual(res, 2)
-
-        msg = yield from chan.get()
-        self.assertEqual(msg, b'Hello!')
-        dest_chan, msg = yield from chan2.get()
-        self.assertEqual(dest_chan, b'chan:1')
-        self.assertEqual(msg, b'Hello!')
-
-    @run_until_complete
-    def test_multiple_subscribe_unsubscribe(self):
-        sub = yield from self.create_connection(
-            ('localhost', self.redis_port), loop=self.loop)
-
-        res = yield from sub.execute('subscribe', 'chan:1')
-        self.assertEqual(res, [[b'subscribe', b'chan:1', 1]])
-        res = yield from sub.execute('subscribe', b'chan:1')
-        self.assertEqual(res, [[b'subscribe', b'chan:1', 1]])
-
-        res = yield from sub.execute('unsubscribe', 'chan:1')
-        self.assertEqual(res, [[b'unsubscribe', b'chan:1', 0]])
-        res = yield from sub.execute('unsubscribe', 'chan:1')
-        self.assertEqual(res, [[b'unsubscribe', b'chan:1', 0]])
-
-        res = yield from sub.execute('psubscribe', 'chan:*')
-        self.assertEqual(res, [[b'psubscribe', b'chan:*', 1]])
-        res = yield from sub.execute('psubscribe', 'chan:*')
-        self.assertEqual(res, [[b'psubscribe', b'chan:*', 1]])
-
-        res = yield from sub.execute('punsubscribe', 'chan:*')
-        self.assertEqual(res, [[b'punsubscribe', b'chan:*', 0]])
-        res = yield from sub.execute('punsubscribe', 'chan:*')
-        self.assertEqual(res, [[b'punsubscribe', b'chan:*', 0]])
-=======
 @pytest.mark.run_loop
 async def test_connect_tcp(request, create_connection, loop, server):
     conn = await create_connection(
@@ -944,5 +596,4 @@
     pong = b'PONG' if not enc else b'PONG'.decode(enc)
     assert await conn.execute('ping') == pong
     assert conn.db == db
-    assert conn.encoding == enc
->>>>>>> 89c33bae
+    assert conn.encoding == enc