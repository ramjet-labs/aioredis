--- conflicted
+++ resolved
@@ -1,105 +1,3 @@
-<<<<<<< HEAD
-import unittest
-
-from ._testutil import RedisTest, run_until_complete, REDIS_VERSION
-
-
-@unittest.skipIf(REDIS_VERSION < (2, 8, 9),
-                 'HyperLogLog works only with redis>=2.8.9')
-class HyperLogLogCommandsTest(RedisTest):
-
-    @run_until_complete
-    def test_pfcount(self):
-        key = '{key:pfcount}:1'
-        other_key = '{key:pfcount}:2'
-
-        # add initial data, cardinality changed so command returns 1
-        is_changed = yield from self.redis.pfadd(key, 'foo', 'bar', 'zap')
-        self.assertEqual(is_changed, 1)
-
-        # add more data, cardinality not changed so command returns 0
-        is_changed = yield from self.redis.pfadd(key, 'zap', 'zap', 'zap')
-        self.assertEqual(is_changed, 0)
-
-        # add event more data, cardinality not changed so command returns 0
-        is_changed = yield from self.redis.pfadd(key, 'foo', 'bar')
-        self.assertEqual(is_changed, 0)
-
-        # check cardinality of one key
-        cardinality = yield from self.redis.pfcount(key)
-        self.assertEqual(cardinality, 3)
-
-        # create new key (variable) for cardinality estimation
-        is_changed = yield from self.redis.pfadd(other_key, 1, 2, 3)
-        self.assertEqual(is_changed, 1)
-
-        # check cardinality of multiple keys
-        cardinality = yield from self.redis.pfcount(key, other_key)
-        self.assertEqual(cardinality, 6)
-
-        with self.assertRaises(TypeError):
-            yield from self.redis.pfcount(None)
-        with self.assertRaises(TypeError):
-            yield from self.redis.pfcount(key, None)
-        with self.assertRaises(TypeError):
-            yield from self.redis.pfcount(key, key, None)
-
-    @run_until_complete
-    def test_pfadd(self):
-        key = 'hll_pfadd'
-        values = ['a', 's', 'y', 'n', 'c', 'i', 'o']
-        # add initial data, cardinality changed so command returns 1
-        is_changed = yield from self.redis.pfadd(key, *values)
-        self.assertEqual(is_changed, 1)
-        # add event more data, cardinality not changed so command returns 0
-        is_changed = yield from self.redis.pfadd(key, 'i', 'o')
-        self.assertEqual(is_changed, 0)
-
-    @run_until_complete
-    def test_pfadd_wrong_input(self):
-        with self.assertRaises(TypeError):
-            yield from self.redis.pfadd(None, 'value')
-
-    @run_until_complete
-    def test_pfmerge(self):
-        key = '{key:pfmerge}:1'
-        key_other = '{key:pfmerge}:2'
-
-        key_dest = '{key:pfmerge}:dest'
-
-        values = ['a', 's', 'y', 'n', 'c', 'i', 'o']
-        values_other = ['a', 'i', 'o', 'r', 'e', 'd', 'i', 's']
-
-        data_set = set(values + values_other)
-        cardinality_merged = len(data_set)
-
-        # add initial data, cardinality changed so command returns 1
-        yield from self.redis.pfadd(key, *values)
-        yield from self.redis.pfadd(key_other, *values_other)
-
-        # check cardinality of one key
-        cardinality = yield from self.redis.pfcount(key)
-        self.assertEqual(cardinality, len(set(values_other)))
-
-        cardinality_other = yield from self.redis.pfcount(key_other)
-        self.assertEqual(cardinality_other, len(set(values_other)))
-
-        yield from self.redis.pfmerge(key_dest, key, key_other)
-        cardinality_dest = yield from self.redis.pfcount(key_dest)
-        self.assertEqual(cardinality_dest, cardinality_merged)
-
-        with self.assertRaises(TypeError):
-            yield from self.redis.pfmerge(None, key)
-        with self.assertRaises(TypeError):
-            yield from self.redis.pfmerge(key_dest, None)
-        with self.assertRaises(TypeError):
-            yield from self.redis.pfmerge(key_dest, key, None)
-
-    @run_until_complete
-    def test_pfmerge_wrong_input(self):
-        with self.assertRaises(TypeError):
-            yield from self.redis.pfmerge(None, 'value')
-=======
 import pytest
 
 
@@ -201,5 +99,4 @@
 @pytest.mark.run_loop
 async def test_pfmerge_wrong_input(redis):
     with pytest.raises(TypeError):
-        await redis.pfmerge(None, 'value')
->>>>>>> 89c33bae
+        await redis.pfmerge(None, 'value')