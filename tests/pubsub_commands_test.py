import asyncio
<<<<<<< HEAD
from textwrap import dedent

from ._testutil import RedisTest, run_until_complete, REDIS_VERSION


PY_35 = sys.version_info > (3, 5)


class PubSubCommandsTest(RedisTest):

    @asyncio.coroutine
    def _reader(self, channel, output, waiter, conn=None):
        if conn is None:
            conn = yield from self.create_connection(
                ('localhost', self.redis_port), loop=self.loop)
        yield from conn.execute('subscribe', channel)
        ch = conn.pubsub_channels[channel]
        waiter.set_result(conn)
        while (yield from ch.wait_message()):
            msg = yield from ch.get()
            yield from output.put(msg)

    @run_until_complete
    def test_publish(self):
        out = asyncio.Queue(loop=self.loop)
        fut = asyncio.Future(loop=self.loop)
        sub = asyncio.async(self._reader('chan:1', out, fut),
                            loop=self.loop)

        redis = yield from self.create_redis(
            ('localhost', self.redis_port), loop=self.loop)

        yield from fut
        yield from redis.publish('chan:1', 'Hello')
        msg = yield from out.get()
        self.assertEqual(msg, b'Hello')

        sub.cancel()

    @run_until_complete
    def test_publish_json(self):
        out = asyncio.Queue(loop=self.loop)
        fut = asyncio.Future(loop=self.loop)
        sub = asyncio.async(self._reader('chan:1', out, fut),
                            loop=self.loop)

        redis = yield from self.create_redis(
            ('localhost', self.redis_port), loop=self.loop)
        yield from fut

        res = yield from redis.publish_json('chan:1', {"Hello": "world"})
        self.assertEqual(res, 1)    # recievers

        msg = yield from out.get()
        self.assertEqual(msg, b'{"Hello": "world"}')
        sub.cancel()

    @run_until_complete
    def test_subscribe(self):
        sub = yield from self.create_redis(
            ('localhost', self.redis_port), loop=self.loop)
        res = yield from sub.subscribe('chan:1', 'chan:2')
        self.assertEqual(sub.in_pubsub, 2)

        ch1 = sub.channels['chan:1']
        ch2 = sub.channels['chan:2']

        self.assertEqual(res, [ch1, ch2])
        self.assertFalse(ch1.is_pattern)
        self.assertFalse(ch2.is_pattern)

        res = yield from sub.unsubscribe('chan:1', 'chan:2')
        self.assertEqual(res, [[b'unsubscribe', b'chan:1', 1],
                               [b'unsubscribe', b'chan:2', 0]])

    @run_until_complete
    def test_psubscribe(self):
        sub = yield from self.create_redis(
            ('localhost', self.redis_port), loop=self.loop)
        res = yield from sub.psubscribe('patt:*', 'chan:*')
        self.assertEqual(sub.in_pubsub, 2)

        pat1 = sub.patterns['patt:*']
        pat2 = sub.patterns['chan:*']
        self.assertEqual(res, [pat1, pat2])

        pub = yield from self.create_redis(
            ('localhost', self.redis_port), loop=self.loop)
        yield from pub.publish_json('chan:123', {"Hello": "World"})
        res = yield from pat2.get_json()
        self.assertEqual(res, (b'chan:123', {"Hello": "World"}))

        res = yield from sub.punsubscribe('patt:*', 'patt:*', 'chan:*')
        self.assertEqual(res, [[b'punsubscribe', b'patt:*', 1],
                               [b'punsubscribe', b'patt:*', 1],
                               [b'punsubscribe', b'chan:*', 0],
                               ])

    def _withoutSentinelAutoDiscoveryChannel(self, res):
        SENTINEL_AUTO_DISCOVERY_CHANNEL = b'__sentinel__:hello'
        return [channel for channel in res
                if channel != SENTINEL_AUTO_DISCOVERY_CHANNEL]

    @unittest.skipIf(REDIS_VERSION < (2, 8, 0),
                     'PUBSUB CHANNELS is available since redis>=2.8.0')
    @run_until_complete
    def test_pubsub_channels(self):
        redis = yield from self.create_redis(
            ('localhost', self.redis_port), loop=self.loop)
        res = yield from redis.pubsub_channels()

        self.assertEqual(self._withoutSentinelAutoDiscoveryChannel(res), [])

        res = yield from redis.pubsub_channels('chan:*')
        self.assertEqual(res, [])

        sub = yield from self.create_redis(
            ('localhost', self.redis_port), loop=self.loop)
        yield from sub.subscribe('chan:1')

        res = yield from redis.pubsub_channels()
        self.assertEqual(
            self._withoutSentinelAutoDiscoveryChannel(res), [b'chan:1'])

        res = yield from redis.pubsub_channels('ch*')
        self.assertEqual(res, [b'chan:1'])

        yield from sub.unsubscribe('chan:1')
        yield from sub.psubscribe('chan:*')

        res = yield from redis.pubsub_channels()
        self.assertEqual(self._withoutSentinelAutoDiscoveryChannel(res), [])

    @unittest.skipIf(REDIS_VERSION < (2, 8, 0),
                     'PUBSUB NUMSUB is available since redis>=2.8.0')
    @run_until_complete
    def test_pubsub_numsub(self):
        redis = yield from self.create_redis(
            ('localhost', self.redis_port), loop=self.loop)
        res = yield from redis.pubsub_numsub()
        self.assertEqual(res, {})

        res = yield from redis.pubsub_numsub('chan:1')
        self.assertEqual(res, {b'chan:1': 0})

        sub = yield from self.create_redis(
            ('localhost', self.redis_port), loop=self.loop)
        yield from sub.subscribe('chan:1')

        res = yield from redis.pubsub_numsub()
        self.assertEqual(res, {})

        res = yield from redis.pubsub_numsub('chan:1')
        self.assertEqual(res, {b'chan:1': 1})

        res = yield from redis.pubsub_numsub('chan:2')
        self.assertEqual(res, {b'chan:2': 0})

        res = yield from redis.pubsub_numsub('chan:1', 'chan:2')
        self.assertEqual(res, {b'chan:1': 1, b'chan:2': 0})

        yield from sub.unsubscribe('chan:1')
        yield from sub.psubscribe('chan:*')

        res = yield from redis.pubsub_numsub()
        self.assertEqual(res, {})

    @unittest.skipIf(REDIS_VERSION < (2, 8, 0),
                     'PUBSUB NUMPAT is available since redis>=2.8.0')
    @run_until_complete
    def test_pubsub_numpat(self):
        redis = yield from self.create_redis(
            ('localhost', self.redis_port), loop=self.loop)
        sub = yield from self.create_redis(
            ('localhost', self.redis_port), loop=self.loop)

        res = yield from redis.pubsub_numpat()
        self.assertEqual(res, 0)

        yield from sub.subscribe('chan:1')
        res = yield from redis.pubsub_numpat()
        self.assertEqual(res, 0)

        yield from sub.psubscribe('chan:*')
        res = yield from redis.pubsub_numpat()
        self.assertEqual(res, 1)

    @run_until_complete
    def test_close_pubsub_channels(self):
        sub = yield from self.create_redis(
            ('localhost', self.redis_port), loop=self.loop)

        ch, = yield from sub.subscribe('chan:1')

        @asyncio.coroutine
        def waiter(ch):
            msg = _empty = object()
            while (yield from ch.wait_message()):
                msg = yield from ch.get()
            # assert no ``ch.get()`` call
            self.assertIs(msg, _empty)

        tsk = asyncio.async(waiter(ch), loop=self.loop)
        sub.close()
        yield from sub.wait_closed()
        yield from tsk

    @run_until_complete
    def test_close_pubsub_patterns(self):
        sub = yield from self.create_redis(
            ('localhost', self.redis_port), loop=self.loop)

        ch, = yield from sub.psubscribe('chan:*')

        @asyncio.coroutine
        def waiter(ch):
            msg = _empty = object()
            while (yield from ch.wait_message()):
                msg = yield from ch.get()
            # assert no ``ch.get()`` call
            self.assertIs(msg, _empty)

        tsk = asyncio.async(waiter(ch), loop=self.loop)
        sub.close()
        yield from sub.wait_closed()
        yield from tsk

    @run_until_complete
    def test_close_cancelled_pubsub_channel(self):
        sub = yield from self.create_redis(
            ('localhost', self.redis_port), loop=self.loop)

        ch, = yield from sub.subscribe('chan:1')

        @asyncio.coroutine
        def waiter(ch):
            with self.assertRaises(asyncio.CancelledError):
                while (yield from ch.wait_message()):
                    yield from ch.get()

        tsk = asyncio.async(waiter(ch), loop=self.loop)
        yield from asyncio.sleep(0, loop=self.loop)
        tsk.cancel()
        sub.close()
        yield from sub.wait_closed()

    @run_until_complete
    def test_channel_get_after_close(self):
        sub = yield from self.create_redis(
            ('localhost', self.redis_port), loop=self.loop)
        pub = yield from self.create_redis(
            ('localhost', self.redis_port), loop=self.loop)
        ch, = yield from sub.subscribe('chan:1')

        @asyncio.coroutine
        def waiter():
            while True:
                msg = yield from ch.get()
                if msg is None:
                    break
                self.assertEqual(msg, b'message')

        tsk = asyncio.async(waiter(), loop=self.loop)

        yield from pub.publish('chan:1', 'message')
        sub.close()
        yield from tsk

    @unittest.skipUnless(PY_35, "Python 3.5+ required")
    @run_until_complete
    def test_pubsub_channel_iter(self):
        sub = yield from self.create_redis(
            ('localhost', self.redis_port), loop=self.loop)
        pub = yield from self.create_redis(
            ('localhost', self.redis_port), loop=self.loop)

        ch, = yield from sub.subscribe('chan:1')

        s = dedent('''\
        async def coro(ch):
            lst = []
            async for msg in ch.iter():
                lst.append(msg)
            return lst
        ''')
        lcl = {}
        exec(s, globals(), lcl)
        coro = lcl['coro']

        tsk = asyncio.async(coro(ch), loop=self.loop)
        yield from pub.publish_json('chan:1', {'Hello': 'World'})
        yield from pub.publish_json('chan:1', ['message'])
        yield from asyncio.sleep(0, loop=self.loop)
        ch.close()
        lst = yield from tsk
        self.assertEqual(lst, [
            b'{"Hello": "World"}',
            b'["message"]',
            ])

    @run_until_complete
    def test_subscribe_concurrency(self):
        sub = yield from self.create_redis(
            ('localhost', self.redis_port), loop=self.loop)
        pub = yield from self.create_redis(
            ('localhost', self.redis_port), loop=self.loop)

        res = yield from asyncio.gather(
            sub.subscribe('channel:0'),
            pub.publish('channel:0', 'Hello'),
            sub.subscribe('channel:1'),
            loop=self.loop)
        (ch1,), subs, (ch2,) = res

        self.assertEqual(ch1.name, b'channel:0')
        self.assertEqual(subs, 1)
        self.assertEqual(ch2.name, b'channel:1')
=======
import pytest


async def _reader(channel, output, waiter, conn):
    await conn.execute('subscribe', channel)
    ch = conn.pubsub_channels[channel]
    waiter.set_result(conn)
    while await ch.wait_message():
        msg = await ch.get()
        await output.put(msg)


@pytest.mark.run_loop
async def test_publish(create_connection, redis, server, loop):
    out = asyncio.Queue(loop=loop)
    fut = loop.create_future()
    conn = await create_connection(
        server.tcp_address, loop=loop)
    sub = asyncio.ensure_future(_reader('chan:1', out, fut, conn), loop=loop)

    await fut
    await redis.publish('chan:1', 'Hello')
    msg = await out.get()
    assert msg == b'Hello'

    sub.cancel()


@pytest.mark.run_loop
async def test_publish_json(create_connection, redis, server, loop):
    out = asyncio.Queue(loop=loop)
    fut = loop.create_future()
    conn = await create_connection(
        server.tcp_address, loop=loop)
    sub = asyncio.ensure_future(_reader('chan:1', out, fut, conn), loop=loop)

    await fut

    res = await redis.publish_json('chan:1', {"Hello": "world"})
    assert res == 1    # recievers

    msg = await out.get()
    assert msg == b'{"Hello": "world"}'
    sub.cancel()


@pytest.mark.run_loop
async def test_subscribe(redis):
    res = await redis.subscribe('chan:1', 'chan:2')
    assert redis.in_pubsub == 2

    ch1 = redis.channels['chan:1']
    ch2 = redis.channels['chan:2']

    assert res == [ch1, ch2]
    assert ch1.is_pattern is False
    assert ch2.is_pattern is False

    res = await redis.unsubscribe('chan:1', 'chan:2')
    assert res == [[b'unsubscribe', b'chan:1', 1],
                   [b'unsubscribe', b'chan:2', 0]]


@pytest.mark.run_loop
async def test_psubscribe(redis, create_redis, server, loop):
    sub = redis
    res = await sub.psubscribe('patt:*', 'chan:*')
    assert sub.in_pubsub == 2

    pat1 = sub.patterns['patt:*']
    pat2 = sub.patterns['chan:*']
    assert res == [pat1, pat2]

    pub = await create_redis(
        server.tcp_address, loop=loop)
    await pub.publish_json('chan:123', {"Hello": "World"})
    res = await pat2.get_json()
    assert res == (b'chan:123', {"Hello": "World"})

    res = await sub.punsubscribe('patt:*', 'patt:*', 'chan:*')
    assert res == [[b'punsubscribe', b'patt:*', 1],
                   [b'punsubscribe', b'patt:*', 1],
                   [b'punsubscribe', b'chan:*', 0],
                   ]


@pytest.redis_version(
    2, 8, 0, reason='PUBSUB CHANNELS is available since redis>=2.8.0')
@pytest.mark.run_loop
async def test_pubsub_channels(create_redis, server, loop):
    redis = await create_redis(
        server.tcp_address, loop=loop)
    res = await redis.pubsub_channels()
    assert res == []

    res = await redis.pubsub_channels('chan:*')
    assert res == []

    sub = await create_redis(
        server.tcp_address, loop=loop)
    await sub.subscribe('chan:1')

    res = await redis.pubsub_channels()
    assert res == [b'chan:1']

    res = await redis.pubsub_channels('ch*')
    assert res == [b'chan:1']

    await sub.unsubscribe('chan:1')
    await sub.psubscribe('chan:*')

    res = await redis.pubsub_channels()
    assert res == []


@pytest.redis_version(
    2, 8, 0, reason='PUBSUB NUMSUB is available since redis>=2.8.0')
@pytest.mark.run_loop
async def test_pubsub_numsub(create_redis, server, loop):
    redis = await create_redis(
        server.tcp_address, loop=loop)
    res = await redis.pubsub_numsub()
    assert res == {}

    res = await redis.pubsub_numsub('chan:1')
    assert res == {b'chan:1': 0}

    sub = await create_redis(
        server.tcp_address, loop=loop)
    await sub.subscribe('chan:1')

    res = await redis.pubsub_numsub()
    assert res == {}

    res = await redis.pubsub_numsub('chan:1')
    assert res == {b'chan:1': 1}

    res = await redis.pubsub_numsub('chan:2')
    assert res == {b'chan:2': 0}

    res = await redis.pubsub_numsub('chan:1', 'chan:2')
    assert res == {b'chan:1': 1, b'chan:2': 0}

    await sub.unsubscribe('chan:1')
    await sub.psubscribe('chan:*')

    res = await redis.pubsub_numsub()
    assert res == {}


@pytest.redis_version(
    2, 8, 0, reason='PUBSUB NUMPAT is available since redis>=2.8.0')
@pytest.mark.run_loop
async def test_pubsub_numpat(create_redis, server, loop, redis):
    sub = await create_redis(
        server.tcp_address, loop=loop)

    res = await redis.pubsub_numpat()
    assert res == 0

    await sub.subscribe('chan:1')
    res = await redis.pubsub_numpat()
    assert res == 0

    await sub.psubscribe('chan:*')
    res = await redis.pubsub_numpat()
    assert res == 1


@pytest.mark.run_loop
async def test_close_pubsub_channels(redis, loop):
    ch, = await redis.subscribe('chan:1')

    async def waiter(ch):
        assert not await ch.wait_message()

    tsk = asyncio.ensure_future(waiter(ch), loop=loop)
    redis.close()
    await redis.wait_closed()
    await tsk


@pytest.mark.run_loop
async def test_close_pubsub_patterns(redis, loop):
    ch, = await redis.psubscribe('chan:*')

    async def waiter(ch):
        assert not await ch.wait_message()

    tsk = asyncio.ensure_future(waiter(ch), loop=loop)
    redis.close()
    await redis.wait_closed()
    await tsk


@pytest.mark.run_loop
async def test_close_cancelled_pubsub_channel(redis, loop):
    ch, = await redis.subscribe('chan:1')

    async def waiter(ch):
        with pytest.raises(asyncio.CancelledError):
            await ch.wait_message()

    tsk = asyncio.ensure_future(waiter(ch), loop=loop)
    await asyncio.sleep(0, loop=loop)
    tsk.cancel()


@pytest.mark.run_loop
async def test_channel_get_after_close(create_redis, loop, server):
    sub = await create_redis(
        server.tcp_address, loop=loop)
    pub = await create_redis(
        server.tcp_address, loop=loop)
    ch, = await sub.subscribe('chan:1')

    async def waiter():
        while True:
            msg = await ch.get()
            if msg is None:
                break
            assert msg == b'message'

    tsk = asyncio.ensure_future(waiter(), loop=loop)

    await pub.publish('chan:1', 'message')
    sub.close()
    await tsk


@pytest.mark.run_loop
async def test_subscribe_concurrency(create_redis, server, loop):
    sub = await create_redis(
        server.tcp_address, loop=loop)
    pub = await create_redis(
        server.tcp_address, loop=loop)

    async def subscribe(*args):
        return await sub.subscribe(*args)

    async def publish(*args):
        await asyncio.sleep(0, loop=loop)
        return await pub.publish(*args)

    res = await asyncio.gather(
        subscribe('channel:0'),
        publish('channel:0', 'Hello'),
        subscribe('channel:1'),
        loop=loop)
    (ch1,), subs, (ch2,) = res

    assert ch1.name == b'channel:0'
    assert subs == 1
    assert ch2.name == b'channel:1'


@pytest.redis_version(
    3, 2, 0, reason='PUBSUB PING is available since redis>=3.2.0')
@pytest.mark.run_loop
async def test_pubsub_ping(redis):
    await redis.subscribe('chan:1', 'chan:2')

    res = await redis.ping()
    assert res == b'PONG'
    res = await redis.ping('Hello')
    assert res == b'Hello'
    res = await redis.ping('Hello', encoding='utf-8')
    assert res == 'Hello'

    await redis.unsubscribe('chan:1', 'chan:2')


@pytest.mark.run_loop
async def test_pubsub_channel_iter(create_redis, server, loop):
    sub = await create_redis(server.tcp_address, loop=loop)
    pub = await create_redis(server.tcp_address, loop=loop)

    ch, = await sub.subscribe('chan:1')

    async def coro(ch):
        lst = []
        async for msg in ch.iter():
            lst.append(msg)
        return lst

    tsk = asyncio.ensure_future(coro(ch), loop=loop)
    await pub.publish_json('chan:1', {'Hello': 'World'})
    await pub.publish_json('chan:1', ['message'])
    await asyncio.sleep(0, loop=loop)
    ch.close()
    assert await tsk == [b'{"Hello": "World"}', b'["message"]']
>>>>>>> 89c33bae
<|MERGE_RESOLUTION|>--- conflicted
+++ resolved
@@ -1,323 +1,4 @@
 import asyncio
-<<<<<<< HEAD
-from textwrap import dedent
-
-from ._testutil import RedisTest, run_until_complete, REDIS_VERSION
-
-
-PY_35 = sys.version_info > (3, 5)
-
-
-class PubSubCommandsTest(RedisTest):
-
-    @asyncio.coroutine
-    def _reader(self, channel, output, waiter, conn=None):
-        if conn is None:
-            conn = yield from self.create_connection(
-                ('localhost', self.redis_port), loop=self.loop)
-        yield from conn.execute('subscribe', channel)
-        ch = conn.pubsub_channels[channel]
-        waiter.set_result(conn)
-        while (yield from ch.wait_message()):
-            msg = yield from ch.get()
-            yield from output.put(msg)
-
-    @run_until_complete
-    def test_publish(self):
-        out = asyncio.Queue(loop=self.loop)
-        fut = asyncio.Future(loop=self.loop)
-        sub = asyncio.async(self._reader('chan:1', out, fut),
-                            loop=self.loop)
-
-        redis = yield from self.create_redis(
-            ('localhost', self.redis_port), loop=self.loop)
-
-        yield from fut
-        yield from redis.publish('chan:1', 'Hello')
-        msg = yield from out.get()
-        self.assertEqual(msg, b'Hello')
-
-        sub.cancel()
-
-    @run_until_complete
-    def test_publish_json(self):
-        out = asyncio.Queue(loop=self.loop)
-        fut = asyncio.Future(loop=self.loop)
-        sub = asyncio.async(self._reader('chan:1', out, fut),
-                            loop=self.loop)
-
-        redis = yield from self.create_redis(
-            ('localhost', self.redis_port), loop=self.loop)
-        yield from fut
-
-        res = yield from redis.publish_json('chan:1', {"Hello": "world"})
-        self.assertEqual(res, 1)    # recievers
-
-        msg = yield from out.get()
-        self.assertEqual(msg, b'{"Hello": "world"}')
-        sub.cancel()
-
-    @run_until_complete
-    def test_subscribe(self):
-        sub = yield from self.create_redis(
-            ('localhost', self.redis_port), loop=self.loop)
-        res = yield from sub.subscribe('chan:1', 'chan:2')
-        self.assertEqual(sub.in_pubsub, 2)
-
-        ch1 = sub.channels['chan:1']
-        ch2 = sub.channels['chan:2']
-
-        self.assertEqual(res, [ch1, ch2])
-        self.assertFalse(ch1.is_pattern)
-        self.assertFalse(ch2.is_pattern)
-
-        res = yield from sub.unsubscribe('chan:1', 'chan:2')
-        self.assertEqual(res, [[b'unsubscribe', b'chan:1', 1],
-                               [b'unsubscribe', b'chan:2', 0]])
-
-    @run_until_complete
-    def test_psubscribe(self):
-        sub = yield from self.create_redis(
-            ('localhost', self.redis_port), loop=self.loop)
-        res = yield from sub.psubscribe('patt:*', 'chan:*')
-        self.assertEqual(sub.in_pubsub, 2)
-
-        pat1 = sub.patterns['patt:*']
-        pat2 = sub.patterns['chan:*']
-        self.assertEqual(res, [pat1, pat2])
-
-        pub = yield from self.create_redis(
-            ('localhost', self.redis_port), loop=self.loop)
-        yield from pub.publish_json('chan:123', {"Hello": "World"})
-        res = yield from pat2.get_json()
-        self.assertEqual(res, (b'chan:123', {"Hello": "World"}))
-
-        res = yield from sub.punsubscribe('patt:*', 'patt:*', 'chan:*')
-        self.assertEqual(res, [[b'punsubscribe', b'patt:*', 1],
-                               [b'punsubscribe', b'patt:*', 1],
-                               [b'punsubscribe', b'chan:*', 0],
-                               ])
-
-    def _withoutSentinelAutoDiscoveryChannel(self, res):
-        SENTINEL_AUTO_DISCOVERY_CHANNEL = b'__sentinel__:hello'
-        return [channel for channel in res
-                if channel != SENTINEL_AUTO_DISCOVERY_CHANNEL]
-
-    @unittest.skipIf(REDIS_VERSION < (2, 8, 0),
-                     'PUBSUB CHANNELS is available since redis>=2.8.0')
-    @run_until_complete
-    def test_pubsub_channels(self):
-        redis = yield from self.create_redis(
-            ('localhost', self.redis_port), loop=self.loop)
-        res = yield from redis.pubsub_channels()
-
-        self.assertEqual(self._withoutSentinelAutoDiscoveryChannel(res), [])
-
-        res = yield from redis.pubsub_channels('chan:*')
-        self.assertEqual(res, [])
-
-        sub = yield from self.create_redis(
-            ('localhost', self.redis_port), loop=self.loop)
-        yield from sub.subscribe('chan:1')
-
-        res = yield from redis.pubsub_channels()
-        self.assertEqual(
-            self._withoutSentinelAutoDiscoveryChannel(res), [b'chan:1'])
-
-        res = yield from redis.pubsub_channels('ch*')
-        self.assertEqual(res, [b'chan:1'])
-
-        yield from sub.unsubscribe('chan:1')
-        yield from sub.psubscribe('chan:*')
-
-        res = yield from redis.pubsub_channels()
-        self.assertEqual(self._withoutSentinelAutoDiscoveryChannel(res), [])
-
-    @unittest.skipIf(REDIS_VERSION < (2, 8, 0),
-                     'PUBSUB NUMSUB is available since redis>=2.8.0')
-    @run_until_complete
-    def test_pubsub_numsub(self):
-        redis = yield from self.create_redis(
-            ('localhost', self.redis_port), loop=self.loop)
-        res = yield from redis.pubsub_numsub()
-        self.assertEqual(res, {})
-
-        res = yield from redis.pubsub_numsub('chan:1')
-        self.assertEqual(res, {b'chan:1': 0})
-
-        sub = yield from self.create_redis(
-            ('localhost', self.redis_port), loop=self.loop)
-        yield from sub.subscribe('chan:1')
-
-        res = yield from redis.pubsub_numsub()
-        self.assertEqual(res, {})
-
-        res = yield from redis.pubsub_numsub('chan:1')
-        self.assertEqual(res, {b'chan:1': 1})
-
-        res = yield from redis.pubsub_numsub('chan:2')
-        self.assertEqual(res, {b'chan:2': 0})
-
-        res = yield from redis.pubsub_numsub('chan:1', 'chan:2')
-        self.assertEqual(res, {b'chan:1': 1, b'chan:2': 0})
-
-        yield from sub.unsubscribe('chan:1')
-        yield from sub.psubscribe('chan:*')
-
-        res = yield from redis.pubsub_numsub()
-        self.assertEqual(res, {})
-
-    @unittest.skipIf(REDIS_VERSION < (2, 8, 0),
-                     'PUBSUB NUMPAT is available since redis>=2.8.0')
-    @run_until_complete
-    def test_pubsub_numpat(self):
-        redis = yield from self.create_redis(
-            ('localhost', self.redis_port), loop=self.loop)
-        sub = yield from self.create_redis(
-            ('localhost', self.redis_port), loop=self.loop)
-
-        res = yield from redis.pubsub_numpat()
-        self.assertEqual(res, 0)
-
-        yield from sub.subscribe('chan:1')
-        res = yield from redis.pubsub_numpat()
-        self.assertEqual(res, 0)
-
-        yield from sub.psubscribe('chan:*')
-        res = yield from redis.pubsub_numpat()
-        self.assertEqual(res, 1)
-
-    @run_until_complete
-    def test_close_pubsub_channels(self):
-        sub = yield from self.create_redis(
-            ('localhost', self.redis_port), loop=self.loop)
-
-        ch, = yield from sub.subscribe('chan:1')
-
-        @asyncio.coroutine
-        def waiter(ch):
-            msg = _empty = object()
-            while (yield from ch.wait_message()):
-                msg = yield from ch.get()
-            # assert no ``ch.get()`` call
-            self.assertIs(msg, _empty)
-
-        tsk = asyncio.async(waiter(ch), loop=self.loop)
-        sub.close()
-        yield from sub.wait_closed()
-        yield from tsk
-
-    @run_until_complete
-    def test_close_pubsub_patterns(self):
-        sub = yield from self.create_redis(
-            ('localhost', self.redis_port), loop=self.loop)
-
-        ch, = yield from sub.psubscribe('chan:*')
-
-        @asyncio.coroutine
-        def waiter(ch):
-            msg = _empty = object()
-            while (yield from ch.wait_message()):
-                msg = yield from ch.get()
-            # assert no ``ch.get()`` call
-            self.assertIs(msg, _empty)
-
-        tsk = asyncio.async(waiter(ch), loop=self.loop)
-        sub.close()
-        yield from sub.wait_closed()
-        yield from tsk
-
-    @run_until_complete
-    def test_close_cancelled_pubsub_channel(self):
-        sub = yield from self.create_redis(
-            ('localhost', self.redis_port), loop=self.loop)
-
-        ch, = yield from sub.subscribe('chan:1')
-
-        @asyncio.coroutine
-        def waiter(ch):
-            with self.assertRaises(asyncio.CancelledError):
-                while (yield from ch.wait_message()):
-                    yield from ch.get()
-
-        tsk = asyncio.async(waiter(ch), loop=self.loop)
-        yield from asyncio.sleep(0, loop=self.loop)
-        tsk.cancel()
-        sub.close()
-        yield from sub.wait_closed()
-
-    @run_until_complete
-    def test_channel_get_after_close(self):
-        sub = yield from self.create_redis(
-            ('localhost', self.redis_port), loop=self.loop)
-        pub = yield from self.create_redis(
-            ('localhost', self.redis_port), loop=self.loop)
-        ch, = yield from sub.subscribe('chan:1')
-
-        @asyncio.coroutine
-        def waiter():
-            while True:
-                msg = yield from ch.get()
-                if msg is None:
-                    break
-                self.assertEqual(msg, b'message')
-
-        tsk = asyncio.async(waiter(), loop=self.loop)
-
-        yield from pub.publish('chan:1', 'message')
-        sub.close()
-        yield from tsk
-
-    @unittest.skipUnless(PY_35, "Python 3.5+ required")
-    @run_until_complete
-    def test_pubsub_channel_iter(self):
-        sub = yield from self.create_redis(
-            ('localhost', self.redis_port), loop=self.loop)
-        pub = yield from self.create_redis(
-            ('localhost', self.redis_port), loop=self.loop)
-
-        ch, = yield from sub.subscribe('chan:1')
-
-        s = dedent('''\
-        async def coro(ch):
-            lst = []
-            async for msg in ch.iter():
-                lst.append(msg)
-            return lst
-        ''')
-        lcl = {}
-        exec(s, globals(), lcl)
-        coro = lcl['coro']
-
-        tsk = asyncio.async(coro(ch), loop=self.loop)
-        yield from pub.publish_json('chan:1', {'Hello': 'World'})
-        yield from pub.publish_json('chan:1', ['message'])
-        yield from asyncio.sleep(0, loop=self.loop)
-        ch.close()
-        lst = yield from tsk
-        self.assertEqual(lst, [
-            b'{"Hello": "World"}',
-            b'["message"]',
-            ])
-
-    @run_until_complete
-    def test_subscribe_concurrency(self):
-        sub = yield from self.create_redis(
-            ('localhost', self.redis_port), loop=self.loop)
-        pub = yield from self.create_redis(
-            ('localhost', self.redis_port), loop=self.loop)
-
-        res = yield from asyncio.gather(
-            sub.subscribe('channel:0'),
-            pub.publish('channel:0', 'Hello'),
-            sub.subscribe('channel:1'),
-            loop=self.loop)
-        (ch1,), subs, (ch2,) = res
-
-        self.assertEqual(ch1.name, b'channel:0')
-        self.assertEqual(subs, 1)
-        self.assertEqual(ch2.name, b'channel:1')
-=======
 import pytest
 
 
@@ -608,5 +289,4 @@
     await pub.publish_json('chan:1', ['message'])
     await asyncio.sleep(0, loop=loop)
     ch.close()
-    assert await tsk == [b'{"Hello": "World"}', b'["message"]']
->>>>>>> 89c33bae
+    assert await tsk == [b'{"Hello": "World"}', b'["message"]']