PYTHON ?= python3
FLAKE ?= flake8
PYTEST ?= pytest
MYPY ?= mypy

REDIS_VERSION ?= "$(shell redis-cli INFO SERVER | sed -n 2p)"
REDIS_TAGS ?= 2.6.17 2.8.22 3.0.7 3.2.8 4.0.11 5.0.1

ARCHIVE_URL = https://github.com/antirez/redis/archive
INSTALL_DIR ?= build

REDIS_TARGETS = $(foreach T,$(REDIS_TAGS),$(INSTALL_DIR)/$T/redis-server)

# Python implementation
PYTHON_IMPL = $(shell $(PYTHON) -c "import sys; print(sys.implementation.name)")

EXAMPLES = $(shell find examples -name "*.py")

.PHONY: all flake doc man-doc spelling test cov dist devel clean mypy
all: aioredis.egg-info flake doc cov

doc: spelling
	$(MAKE) -C docs html
man-doc: spelling
	$(MAKE) -C docs man
spelling:
	@echo "Running spelling check"
	$(MAKE) -C docs spelling

ifeq ($(PYTHON_IMPL), cpython)
flake:
	$(FLAKE) aioredis tests examples
else
flake:
	@echo "Job is not configured to run on $(PYTHON_IMPL); skipped."
endif

mypy:
	$(MYPY) aioredis --ignore-missing-imports

test:
	$(PYTEST)

cov coverage:
	$(PYTEST) --cov

dist: clean man-doc
	$(PYTHON) setup.py sdist bdist_wheel

clean:
	-rm -r docs/_build
	-rm -r build dist aioredis.egg-info

devel: aioredis.egg-info
	pip install -U pip
	pip install -U \
		sphinx \
		sphinx_rtd_theme \
		bumpversion \
		wheel
	pip install -Ur tests/requirements.txt
	pip install -Ur docs/requirements.txt

aioredis.egg-info:
	pip install -Ue .


ifdef TRAVIS
examples: .start-redis $(EXAMPLES)
else
examples: .start-redis $(EXAMPLES)
endif

$(EXAMPLES):
	@export REDIS_VERSION="$(redis-cli INFO SERVER | sed -n 2p)"
	$(PYTHON) $@

<<<<<<< HEAD
.start-redis: $(lastword $(REDIS_TARGETS))
	$< ./examples/redis.conf
	$< ./examples/redis-sentinel.conf --sentinel
	python create_cluster_for_examples.py
=======
.start-redis:
	$(shell which redis-server) ./examples/redis.conf
	$(shell which redis-server) ./examples/redis-sentinel.conf --sentinel
>>>>>>> e8c33e39
	sleep 5s
	echo "QUIT" | nc localhost 6379
	echo "QUIT" | nc localhost 26379
	echo "QUIT" | nc localhost 7001
	echo "QUIT" | nc localhost 7002
	echo "QUIT" | nc localhost 7003
	echo "QUIT" | nc localhost 7004
	echo "QUIT" | nc localhost 7005
	echo "QUIT" | nc localhost 7006

.PHONY: $(EXAMPLES)


certificate:
	$(MAKE) -C tests/ssl

ci-test: $(REDIS_TARGETS)
	@$(call echo, "Tests run")
	pytest --cov \
		$(foreach T,$(REDIS_TARGETS),--redis-server=$T)

ci-test-%: $(INSTALL_DIR)/%/redis-server
	pytest --cov --redis-server=$<

ci-build-redis: $(REDIS_TARGETS)

$(INSTALL_DIR)/%/redis-server: /tmp/redis-%/src/redis-server
	mkdir -p $(abspath $(INSTALL_DIR))/$*
	cp -p /tmp/redis-$*/src/redis-server $(abspath $(INSTALL_DIR))/$*/
	@echo "Done building redis-$*"

/tmp/redis-%/src/redis-server:
	@echo "Building redis-$*..."
	wget -nv -c $(ARCHIVE_URL)/$*.tar.gz -O - | tar -xzC /tmp
	$(MAKE) -j -C $(dir $@) redis-server >/dev/null 2>/dev/null<|MERGE_RESOLUTION|>--- conflicted
+++ resolved
@@ -75,25 +75,12 @@
 	@export REDIS_VERSION="$(redis-cli INFO SERVER | sed -n 2p)"
 	$(PYTHON) $@
 
-<<<<<<< HEAD
-.start-redis: $(lastword $(REDIS_TARGETS))
-	$< ./examples/redis.conf
-	$< ./examples/redis-sentinel.conf --sentinel
-	python create_cluster_for_examples.py
-=======
 .start-redis:
 	$(shell which redis-server) ./examples/redis.conf
 	$(shell which redis-server) ./examples/redis-sentinel.conf --sentinel
->>>>>>> e8c33e39
 	sleep 5s
 	echo "QUIT" | nc localhost 6379
 	echo "QUIT" | nc localhost 26379
-	echo "QUIT" | nc localhost 7001
-	echo "QUIT" | nc localhost 7002
-	echo "QUIT" | nc localhost 7003
-	echo "QUIT" | nc localhost 7004
-	echo "QUIT" | nc localhost 7005
-	echo "QUIT" | nc localhost 7006
 
 .PHONY: $(EXAMPLES)
 
